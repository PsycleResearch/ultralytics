# Ultralytics 🚀 AGPL-3.0 License - https://ultralytics.com/license

from pathlib import Path
from urllib import parse, request

from ultralytics.utils import LOGGER, TQDM, checks

# Define Ultralytics GitHub assets maintained at https://github.com/ultralytics/assets
GITHUB_ASSETS_REPO = "ultralytics/assets"
GITHUB_ASSETS_NAMES = frozenset(
    [
        f"yolov8{k}{suffix}.pt"
        for k in "nsmlx"
        for suffix in ("", "-cls", "-seg", "-pose", "-obb", "-oiv7")
    ]
    + [
        f"yolo11{k}{suffix}.pt"
        for k in "nsmlx"
        for suffix in ("", "-cls", "-seg", "-pose", "-obb")
    ]
    + [
        f"yolo12{k}{suffix}.pt" for k in "nsmlx" for suffix in ("",)
    ]  # detect models only currently
    + [f"yolov5{k}{resolution}u.pt" for k in "nsmlx" for resolution in ("", "6")]
    + [f"yolov3{k}u.pt" for k in ("", "-spp", "-tiny")]
    + [f"yolov8{k}-world.pt" for k in "smlx"]
    + [f"yolov8{k}-worldv2.pt" for k in "smlx"]
    + [f"yoloe-v8{k}{suffix}.pt" for k in "sml" for suffix in ("-seg", "-seg-pf")]
    + [f"yoloe-11{k}{suffix}.pt" for k in "sml" for suffix in ("-seg", "-seg-pf")]
    + [f"yolov9{k}.pt" for k in "tsmce"]
    + [f"yolov10{k}.pt" for k in "nsmblx"]
    + [f"yolo_nas_{k}.pt" for k in "sml"]
    + [f"sam_{k}.pt" for k in "bl"]
    + [f"sam2_{k}.pt" for k in "blst"]
    + [f"sam2.1_{k}.pt" for k in "blst"]
    + [f"FastSAM-{k}.pt" for k in "sx"]
    + [f"rtdetr-{k}.pt" for k in "lx"]
    + [
        "mobile_sam.pt",
        "mobileclip_blt.ts",
        "calibration_image_sample_data_20x128x128x3_float32.npy.zip",
    ]
)
GITHUB_ASSETS_STEMS = frozenset(k.rpartition(".")[0] for k in GITHUB_ASSETS_NAMES)


def is_url(url, check=False):
    """
    Validates if the given string is a URL and optionally checks if the URL exists online.

    Args:
        url (str): The string to be validated as a URL.
        check (bool, optional): If True, performs an additional check to see if the URL exists online.
            Defaults to False.

    Returns:
        (bool): Returns True for a valid URL. If 'check' is True, also returns True if the URL exists online.
            Returns False otherwise.

    Examples:
        >>> valid = is_url("https://www.example.com")
    """
    try:
        url = str(url)
        result = parse.urlparse(url)
        assert all([result.scheme, result.netloc])  # check if is url
        if check:
            with request.urlopen(url) as response:
                return response.getcode() == 200  # check if exists online
        return True
    except Exception:
        return False


def delete_dsstore(path, files_to_delete=(".DS_Store", "__MACOSX")):
    """
    Delete all ".DS_store" files in a specified directory.

    Args:
        path (str, optional): The directory path where the ".DS_store" files should be deleted.
        files_to_delete (tuple): The files to be deleted.

    Examples:
        >>> from ultralytics.utils.downloads import delete_dsstore
        >>> delete_dsstore("path/to/dir")

    Notes:
        ".DS_store" files are created by the Apple operating system and contain metadata about folders and files. They
        are hidden system files and can cause issues when transferring files between different operating systems.
    """
    for file in files_to_delete:
        matches = list(Path(path).rglob(file))
        LOGGER.info(f"Deleting {file} files: {matches}")
        for f in matches:
            f.unlink()


def zip_directory(
    directory, compress=True, exclude=(".DS_Store", "__MACOSX"), progress=True
):
    """
    Zips the contents of a directory, excluding files containing strings in the exclude list. The resulting zip file is
    named after the directory and placed alongside it.

    Args:
        directory (str | Path): The path to the directory to be zipped.
        compress (bool): Whether to compress the files while zipping. Default is True.
        exclude (tuple, optional): A tuple of filename strings to be excluded. Defaults to ('.DS_Store', '__MACOSX').
        progress (bool, optional): Whether to display a progress bar. Defaults to True.

    Returns:
        (Path): The path to the resulting zip file.

    Examples:
        >>> from ultralytics.utils.downloads import zip_directory
        >>> file = zip_directory("path/to/dir")
    """
    from zipfile import ZIP_DEFLATED, ZIP_STORED, ZipFile

    delete_dsstore(directory)
    directory = Path(directory)
    if not directory.is_dir():
        raise FileNotFoundError(f"Directory '{directory}' does not exist.")

    # Unzip with progress bar
    files_to_zip = [
        f
        for f in directory.rglob("*")
        if f.is_file() and all(x not in f.name for x in exclude)
    ]
    zip_file = directory.with_suffix(".zip")
    compression = ZIP_DEFLATED if compress else ZIP_STORED
    with ZipFile(zip_file, "w", compression) as f:
        for file in TQDM(
            files_to_zip,
            desc=f"Zipping {directory} to {zip_file}...",
            unit="file",
            disable=not progress,
        ):
            f.write(file, file.relative_to(directory))

    return zip_file  # return path to zip file


def unzip_file(
    file, path=None, exclude=(".DS_Store", "__MACOSX"), exist_ok=False, progress=True
):
    """
    Unzips a *.zip file to the specified path, excluding files containing strings in the exclude list.

    If the zipfile does not contain a single top-level directory, the function will create a new
    directory with the same name as the zipfile (without the extension) to extract its contents.
    If a path is not provided, the function will use the parent directory of the zipfile as the default path.

    Args:
        file (str | Path): The path to the zipfile to be extracted.
        path (str | Path, optional): The path to extract the zipfile to. Defaults to None.
        exclude (tuple, optional): A tuple of filename strings to be excluded. Defaults to ('.DS_Store', '__MACOSX').
        exist_ok (bool, optional): Whether to overwrite existing contents if they exist. Defaults to False.
        progress (bool, optional): Whether to display a progress bar. Defaults to True.

    Raises:
        BadZipFile: If the provided file does not exist or is not a valid zipfile.

    Returns:
        (Path): The path to the directory where the zipfile was extracted.

    Examples:
        >>> from ultralytics.utils.downloads import unzip_file
        >>> directory = unzip_file("path/to/file.zip")
    """
    from zipfile import BadZipFile, ZipFile, is_zipfile

    if not (Path(file).exists() and is_zipfile(file)):
        raise BadZipFile(f"File '{file}' does not exist or is a bad zip file.")
    if path is None:
        path = Path(file).parent  # default path

    # Unzip the file contents
    with ZipFile(file) as zipObj:
        files = [f for f in zipObj.namelist() if all(x not in f for x in exclude)]
        top_level_dirs = {Path(f).parts[0] for f in files}

        # Decide to unzip directly or unzip into a directory
        unzip_as_dir = (
            len(top_level_dirs) == 1
        )  # (len(files) > 1 and not files[0].endswith("/"))
        if unzip_as_dir:
            # Zip has 1 top-level directory
            extract_path = path  # i.e. ../datasets
            path = (
                Path(path) / list(top_level_dirs)[0]
            )  # i.e. extract coco8/ dir to ../datasets/
        else:
            # Zip has multiple files at top level
            path = extract_path = (
                Path(path) / Path(file).stem
            )  # i.e. extract multiple files to ../datasets/coco8/

        # Check if destination directory already exists and contains files
        if path.exists() and any(path.iterdir()) and not exist_ok:
            # If it exists and is not empty, return the path without unzipping
            LOGGER.warning(
                f"Skipping {file} unzip as destination directory {path} is not empty."
            )
            return path

        for f in TQDM(
            files,
            desc=f"Unzipping {file} to {Path(path).resolve()}...",
            unit="file",
            disable=not progress,
        ):
            # Ensure the file is within the extract_path to avoid path traversal security vulnerability
            if ".." in Path(f).parts:
                LOGGER.warning(
                    f"Potentially insecure file path: {f}, skipping extraction."
                )
                continue
            zipObj.extract(f, extract_path)

    return path  # return unzip dir


def check_disk_space(
    url="https://ultralytics.com/assets/coco8.zip", path=Path.cwd(), sf=1.5, hard=True
):
    """
    Check if there is sufficient disk space to download and store a file.

    Args:
        url (str, optional): The URL to the file. Defaults to 'https://ultralytics.com/assets/coco8.zip'.
        path (str | Path, optional): The path or drive to check the available free space on.
        sf (float, optional): Safety factor, the multiplier for the required free space. Defaults to 1.5.
        hard (bool, optional): Whether to throw an error or not on insufficient disk space. Defaults to True.

    Returns:
        (bool): True if there is sufficient disk space, False otherwise.
    """
    raise RuntimeError("Network usage is disable in custom YoloV8 fork")


def get_google_drive_file_info(link):
    """
    Retrieves the direct download link and filename for a shareable Google Drive file link.

    Args:
        link (str): The shareable link of the Google Drive file.

    Returns:
        (str): Direct download URL for the Google Drive file.
        (str): Original filename of the Google Drive file. If filename extraction fails, returns None.

    Examples:
        >>> from ultralytics.utils.downloads import get_google_drive_file_info
        >>> link = "https://drive.google.com/file/d/1cqT-cJgANNrhIHCrEufUYhQ4RqiWG_lJ/view?usp=drive_link"
        >>> url, filename = get_google_drive_file_info(link)
    """
<<<<<<< HEAD
    raise RuntimeError("Network usage is disable in custom YoloV8 fork")
=======
    import requests  # slow import

    file_id = link.split("/d/")[1].split("/view", 1)[0]
    drive_url = f"https://drive.google.com/uc?export=download&id={file_id}"
    filename = None

    # Start session
    with requests.Session() as session:
        response = session.get(drive_url, stream=True)
        if "quota exceeded" in str(response.content.lower()):
            raise ConnectionError(
                emojis(
                    f"❌  Google Drive file download quota exceeded. "
                    f"Please try again later or download this file manually at {link}."
                )
            )
        for k, v in response.cookies.items():
            if k.startswith("download_warning"):
                drive_url += f"&confirm={v}"  # v is token
        if cd := response.headers.get("content-disposition"):
            filename = re.findall('filename="(.+)"', cd)[0]
    return drive_url, filename
>>>>>>> 5e892b62


def safe_download(
    url,
    file=None,
    dir=None,
    unzip=True,
    delete=False,
    curl=False,
    retry=3,
    min_bytes=1e0,
    exist_ok=False,
    progress=True,
):
    """
    Downloads files from a URL, with options for retrying, unzipping, and deleting the downloaded file.

    Args:
        url (str): The URL of the file to be downloaded.
        file (str, optional): The filename of the downloaded file.
            If not provided, the file will be saved with the same name as the URL.
        dir (str | Path, optional): The directory to save the downloaded file.
            If not provided, the file will be saved in the current working directory.
        unzip (bool, optional): Whether to unzip the downloaded file. Default: True.
        delete (bool, optional): Whether to delete the downloaded file after unzipping. Default: False.
        curl (bool, optional): Whether to use curl command line tool for downloading. Default: False.
        retry (int, optional): The number of times to retry the download in case of failure. Default: 3.
        min_bytes (float, optional): The minimum number of bytes that the downloaded file should have, to be considered
            a successful download. Default: 1E0.
        exist_ok (bool, optional): Whether to overwrite existing contents during unzipping. Defaults to False.
        progress (bool, optional): Whether to display a progress bar during the download. Default: True.

    Returns:
        (Path | str): The path to the downloaded file or extracted directory.

    Examples:
        >>> from ultralytics.utils.downloads import safe_download
        >>> link = "https://ultralytics.com/assets/bus.jpg"
        >>> path = safe_download(link)
    """

    raise RuntimeError("Network usage is disable in custom YoloV8 fork")


def get_github_assets(repo="ultralytics/assets", version="latest", retry=False):
    """
    Retrieve the specified version's tag and assets from a GitHub repository. If the version is not specified, the
    function fetches the latest release assets.

    Args:
        repo (str, optional): The GitHub repository in the format 'owner/repo'. Defaults to 'ultralytics/assets'.
        version (str, optional): The release version to fetch assets from. Defaults to 'latest'.
        retry (bool, optional): Flag to retry the request in case of a failure. Defaults to False.

    Returns:
        (str): The release tag.
        (List[str]): A list of asset names.

    Examples:
        >>> tag, assets = get_github_assets(repo="ultralytics/assets", version="latest")
    """
    raise RuntimeError("Network usage is disable in custom YoloV8 fork")


def attempt_download_asset(file, repo="ultralytics/assets", release="v8.3.0", **kwargs):
    """
    Attempt to download a file from GitHub release assets if it is not found locally.

    Args:
        file (str | Path): The filename or file path to be downloaded.
        repo (str, optional): The GitHub repository in the format 'owner/repo'. Defaults to 'ultralytics/assets'.
        release (str, optional): The specific release version to be downloaded. Defaults to 'v8.3.0'.
        **kwargs (Any): Additional keyword arguments for the download process.

    Returns:
        (str): The path to the downloaded file.

    Examples:
        >>> file_path = attempt_download_asset("yolo11n.pt", repo="ultralytics/assets", release="latest")
    """
    from ultralytics.utils import SETTINGS  # scoped for circular import

    # YOLOv3/5u updates
    file = str(file)
    file = checks.check_yolov5u_filename(file)
    file = Path(file.strip().replace("'", ""))
    if file.exists():
        return str(file)
    elif (SETTINGS["weights_dir"] / file).exists():
        return str(SETTINGS["weights_dir"] / file)
    else:
        raise RuntimeError("Network usage is disable in custom YoloV8 fork")


def download(
    url, dir=Path.cwd(), unzip=True, delete=False, curl=False, threads=1, retry=3
):
    """Downloads and unzips files concurrently if threads > 1, else sequentially."""
    raise RuntimeError("Network usage is disable in custom YoloV8 fork")<|MERGE_RESOLUTION|>--- conflicted
+++ resolved
@@ -256,32 +256,7 @@
         >>> link = "https://drive.google.com/file/d/1cqT-cJgANNrhIHCrEufUYhQ4RqiWG_lJ/view?usp=drive_link"
         >>> url, filename = get_google_drive_file_info(link)
     """
-<<<<<<< HEAD
     raise RuntimeError("Network usage is disable in custom YoloV8 fork")
-=======
-    import requests  # slow import
-
-    file_id = link.split("/d/")[1].split("/view", 1)[0]
-    drive_url = f"https://drive.google.com/uc?export=download&id={file_id}"
-    filename = None
-
-    # Start session
-    with requests.Session() as session:
-        response = session.get(drive_url, stream=True)
-        if "quota exceeded" in str(response.content.lower()):
-            raise ConnectionError(
-                emojis(
-                    f"❌  Google Drive file download quota exceeded. "
-                    f"Please try again later or download this file manually at {link}."
-                )
-            )
-        for k, v in response.cookies.items():
-            if k.startswith("download_warning"):
-                drive_url += f"&confirm={v}"  # v is token
-        if cd := response.headers.get("content-disposition"):
-            filename = re.findall('filename="(.+)"', cd)[0]
-    return drive_url, filename
->>>>>>> 5e892b62
 
 
 def safe_download(
