--- conflicted
+++ resolved
@@ -267,28 +267,9 @@
     raise RuntimeError("Network usage is disable in custom YoloV8 fork")
 
 
-<<<<<<< HEAD
 def get_github_assets(repo='ultralytics/assets', version='latest', retry=False):
     """Return GitHub repo tag and assets (i.e. ['yolov8n.pt', 'yolov8s.pt', ...])."""
     raise RuntimeError("Network usage is disable in custom YoloV8 fork")
-=======
-    Example:
-        ```python
-        tag, assets = get_github_assets(repo="ultralytics/assets", version="latest")
-        ```
-    """
-    if version != "latest":
-        version = f"tags/{version}"  # i.e. tags/v6.2
-    url = f"https://api.github.com/repos/{repo}/releases/{version}"
-    r = requests.get(url)  # github api
-    if r.status_code != 200 and r.reason != "rate limit exceeded" and retry:  # failed and not 403 rate limit exceeded
-        r = requests.get(url)  # try again
-    if r.status_code != 200:
-        LOGGER.warning(f"⚠️ GitHub assets check failure for {url}: {r.status_code} {r.reason}")
-        return "", []
-    data = r.json()
-    return data["tag_name"], [x["name"] for x in data["assets"]]  # tag, assets i.e. ['yolov8n.pt', 'yolov8s.pt', ...]
->>>>>>> 4aaa1b0f
 
 
 def attempt_download_asset(file, repo="ultralytics/assets", release="v8.3.0", **kwargs):
@@ -324,54 +305,6 @@
         raise RuntimeError("Network usage is disable in custom YoloV8 fork")
 
 
-<<<<<<< HEAD
 def download(url, dir=Path.cwd(), unzip=True, delete=False, curl=False, threads=1, retry=3):
     """Downloads and unzips files concurrently if threads > 1, else sequentially."""
     raise RuntimeError("Network usage is disable in custom YoloV8 fork")
-=======
-        return str(file)
-
-
-def download(url, dir=Path.cwd(), unzip=True, delete=False, curl=False, threads=1, retry=3, exist_ok=False):
-    """
-    Downloads files from specified URLs to a given directory. Supports concurrent downloads if multiple threads are
-    specified.
-
-    Args:
-        url (str | list): The URL or list of URLs of the files to be downloaded.
-        dir (Path, optional): The directory where the files will be saved. Defaults to the current working directory.
-        unzip (bool, optional): Flag to unzip the files after downloading. Defaults to True.
-        delete (bool, optional): Flag to delete the zip files after extraction. Defaults to False.
-        curl (bool, optional): Flag to use curl for downloading. Defaults to False.
-        threads (int, optional): Number of threads to use for concurrent downloads. Defaults to 1.
-        retry (int, optional): Number of retries in case of download failure. Defaults to 3.
-        exist_ok (bool, optional): Whether to overwrite existing contents during unzipping. Defaults to False.
-
-    Example:
-        ```python
-        download("https://ultralytics.com/assets/example.zip", dir="path/to/dir", unzip=True)
-        ```
-    """
-    dir = Path(dir)
-    dir.mkdir(parents=True, exist_ok=True)  # make directory
-    if threads > 1:
-        with ThreadPool(threads) as pool:
-            pool.map(
-                lambda x: safe_download(
-                    url=x[0],
-                    dir=x[1],
-                    unzip=unzip,
-                    delete=delete,
-                    curl=curl,
-                    retry=retry,
-                    exist_ok=exist_ok,
-                    progress=threads <= 1,
-                ),
-                zip(url, repeat(dir)),
-            )
-            pool.close()
-            pool.join()
-    else:
-        for u in [url] if isinstance(url, (str, Path)) else url:
-            safe_download(url=u, dir=dir, unzip=unzip, delete=delete, curl=curl, retry=retry, exist_ok=exist_ok)
->>>>>>> 4aaa1b0f
