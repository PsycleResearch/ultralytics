--- conflicted
+++ resolved
@@ -9,15 +9,25 @@
 
 def on_pretrain_routine_start(trainer):
     """Create a remote Ultralytics HUB session to log local model training."""
-    if RANK in {-1, 0} and SETTINGS["hub"] is True and SETTINGS["api_key"] and trainer.hub_session is None:
-        trainer.hub_session = HUBTrainingSession.create_session(trainer.args.model, trainer.args)
+    if (
+        RANK in {-1, 0}
+        and SETTINGS["hub"] is True
+        and SETTINGS["api_key"]
+        and trainer.hub_session is None
+    ):
+        trainer.hub_session = HUBTrainingSession.create_session(
+            trainer.args.model, trainer.args
+        )
 
 
 def on_pretrain_routine_end(trainer):
     """Initialize timers for upload rate limiting before training begins."""
     if session := getattr(trainer, "hub_session", None):
         # Start timer for upload rate limit
-        session.timers = {"metrics": time(), "ckpt": time()}  # start timer for session rate limiting
+        session.timers = {
+            "metrics": time(),
+            "ckpt": time(),
+        }  # start timer for session rate limiting
 
 
 def on_fit_epoch_end(trainer):
@@ -51,7 +61,9 @@
         # Upload checkpoints with rate limiting
         is_best = trainer.best_fitness == trainer.fitness
         if time() - session.timers["ckpt"] > session.rate_limits["ckpt"]:
-            LOGGER.info(f"{PREFIX}Uploading checkpoint {HUB_WEB_ROOT}/models/{session.model.id}")
+            LOGGER.info(
+                f"{PREFIX}Uploading checkpoint {HUB_WEB_ROOT}/models/{session.model.id}"
+            )
             session.upload_model(trainer.epoch, trainer.last, is_best)
             session.timers["ckpt"] = time()  # reset timer
 
@@ -73,27 +85,18 @@
 
 def on_train_start(trainer):
     """Run events on train start."""
-    
 
 
 def on_val_start(validator):
-<<<<<<< HEAD
-    """Runs events on validation start."""
-    
-=======
     """Run events on validation start."""
-    events(validator.args)
->>>>>>> a40957ec
 
 
 def on_predict_start(predictor):
     """Run events on predict start."""
-    
 
 
 def on_export_start(exporter):
     """Run events on export start."""
-    
 
 
 callbacks = (
