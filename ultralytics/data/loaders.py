# Ultralytics YOLO 🚀, AGPL-3.0 license

import glob
import math
import os
import time
from dataclasses import dataclass
from pathlib import Path
from threading import Thread
from urllib.parse import urlparse

import cv2
import numpy as np
import requests
import torch
from PIL import Image

from ultralytics.data.utils import FORMATS_HELP_MSG, IMG_FORMATS, VID_FORMATS
from ultralytics.utils import IS_COLAB, IS_KAGGLE, LOGGER, ops
from ultralytics.utils.checks import check_requirements


@dataclass
class SourceTypes:
    """Class to represent various types of input sources for predictions."""

    stream: bool = False
    screenshot: bool = False
    from_img: bool = False
    tensor: bool = False


class LoadStreams:
    """
    Stream Loader for various types of video streams, Supports RTSP, RTMP, HTTP, and TCP streams.

    Attributes:
        sources (str): The source input paths or URLs for the video streams.
        vid_stride (int): Video frame-rate stride, defaults to 1.
        buffer (bool): Whether to buffer input streams, defaults to False.
        running (bool): Flag to indicate if the streaming thread is running.
        mode (str): Set to 'stream' indicating real-time capture.
        imgs (list): List of image frames for each stream.
        fps (list): List of FPS for each stream.
        frames (list): List of total frames for each stream.
        threads (list): List of threads for each stream.
        shape (list): List of shapes for each stream.
        caps (list): List of cv2.VideoCapture objects for each stream.
        bs (int): Batch size for processing.

    Methods:
        __init__: Initialize the stream loader.
        update: Read stream frames in daemon thread.
        close: Close stream loader and release resources.
        __iter__: Returns an iterator object for the class.
        __next__: Returns source paths, transformed, and original images for processing.
        __len__: Return the length of the sources object.

    Example:
         ```bash
         yolo predict source='rtsp://example.com/media.mp4'
         ```
    """

    def __init__(self, sources="file.streams", vid_stride=1, buffer=False):
        """Initialize instance variables and check for consistent input stream shapes."""
        torch.backends.cudnn.benchmark = True  # faster for fixed-size inference
        self.buffer = buffer  # buffer input streams
        self.running = True  # running flag for Thread
        self.mode = "stream"
        self.vid_stride = vid_stride  # video frame-rate stride

        sources = Path(sources).read_text().rsplit() if os.path.isfile(sources) else [sources]
        n = len(sources)
        self.bs = n
        self.fps = [0] * n  # frames per second
        self.frames = [0] * n
        self.threads = [None] * n
        self.caps = [None] * n  # video capture objects
        self.imgs = [[] for _ in range(n)]  # images
        self.shape = [[] for _ in range(n)]  # image shapes
        self.sources = [ops.clean_str(x) for x in sources]  # clean source names for later
        for i, s in enumerate(sources):  # index, source
            # Start thread to read frames from video stream
            st = f"{i + 1}/{n}: {s}... "
            if urlparse(s).hostname in {"www.youtube.com", "youtube.com", "youtu.be"}:  # if source is YouTube video
                # YouTube format i.e. 'https://www.youtube.com/watch?v=Zgi9g1ksQHc' or 'https://youtu.be/LNwODJXcvt4'
                s = get_best_youtube_url(s)
            s = eval(s) if s.isnumeric() else s  # i.e. s = '0' local webcam
            if s == 0 and (IS_COLAB or IS_KAGGLE):
                raise NotImplementedError(
                    "'source=0' webcam not supported in Colab and Kaggle notebooks. "
                    "Try running 'source=0' in a local environment."
                )
            self.caps[i] = cv2.VideoCapture(s)  # store video capture object
            if not self.caps[i].isOpened():
                raise ConnectionError(f"{st}Failed to open {s}")
            w = int(self.caps[i].get(cv2.CAP_PROP_FRAME_WIDTH))
            h = int(self.caps[i].get(cv2.CAP_PROP_FRAME_HEIGHT))
            fps = self.caps[i].get(cv2.CAP_PROP_FPS)  # warning: may return 0 or nan
            self.frames[i] = max(int(self.caps[i].get(cv2.CAP_PROP_FRAME_COUNT)), 0) or float(
                "inf"
            )  # infinite stream fallback
            self.fps[i] = max((fps if math.isfinite(fps) else 0) % 100, 0) or 30  # 30 FPS fallback

            success, im = self.caps[i].read()  # guarantee first frame
            if not success or im is None:
                raise ConnectionError(f"{st}Failed to read images from {s}")
            self.imgs[i].append(im)
            self.shape[i] = im.shape
            self.threads[i] = Thread(target=self.update, args=([i, self.caps[i], s]), daemon=True)
            LOGGER.info(f"{st}Success ✅ ({self.frames[i]} frames of shape {w}x{h} at {self.fps[i]:.2f} FPS)")
            self.threads[i].start()
        LOGGER.info("")  # newline

    def update(self, i, cap, stream):
        """Read stream `i` frames in daemon thread."""
        n, f = 0, self.frames[i]  # frame number, frame array
        while self.running and cap.isOpened() and n < (f - 1):
            if len(self.imgs[i]) < 30:  # keep a <=30-image buffer
                n += 1
                cap.grab()  # .read() = .grab() followed by .retrieve()
                if n % self.vid_stride == 0:
                    success, im = cap.retrieve()
                    if not success:
<<<<<<< HEAD
                        im = np.zeros(self.shape[i], dtype=im.dtype)
                        LOGGER.warning('WARNING ⚠️ Video stream unresponsive, please check your IP camera connection.')
=======
                        im = np.zeros(self.shape[i], dtype=np.uint8)
                        LOGGER.warning("WARNING ⚠️ Video stream unresponsive, please check your IP camera connection.")
>>>>>>> a6f4a9f2
                        cap.open(stream)  # re-open stream if signal was lost
                    if self.buffer:
                        self.imgs[i].append(im)
                    else:
                        self.imgs[i] = [im]
            else:
                time.sleep(0.01)  # wait until the buffer is empty

    def close(self):
        """Close stream loader and release resources."""
        self.running = False  # stop flag for Thread
        for thread in self.threads:
            if thread.is_alive():
                thread.join(timeout=5)  # Add timeout
        for cap in self.caps:  # Iterate through the stored VideoCapture objects
            try:
                cap.release()  # release video capture
            except Exception as e:
                LOGGER.warning(f"WARNING ⚠️ Could not release VideoCapture object: {e}")
        cv2.destroyAllWindows()

    def __iter__(self):
        """Iterates through YOLO image feed and re-opens unresponsive streams."""
        self.count = -1
        return self

    def __next__(self):
        """Returns source paths, transformed and original images for processing."""
        self.count += 1

        images = []
        for i, x in enumerate(self.imgs):
            # Wait until a frame is available in each buffer
            while not x:
                if not self.threads[i].is_alive() or cv2.waitKey(1) == ord("q"):  # q to quit
                    self.close()
                    raise StopIteration
                time.sleep(1 / min(self.fps))
                x = self.imgs[i]
                if not x:
                    LOGGER.warning(f"WARNING ⚠️ Waiting for stream {i}")

            # Get and remove the first frame from imgs buffer
            if self.buffer:
                images.append(x.pop(0))

            # Get the last frame, and clear the rest from the imgs buffer
            else:
                images.append(x.pop(-1) if x else np.zeros(self.shape[i], dtype=np.uint8))
                x.clear()

        return self.sources, images, [""] * self.bs

    def __len__(self):
        """Return the length of the sources object."""
        return self.bs  # 1E12 frames = 32 streams at 30 FPS for 30 years


class LoadScreenshots:
    """
    YOLOv8 screenshot dataloader.

    This class manages the loading of screenshot images for processing with YOLOv8.
    Suitable for use with `yolo predict source=screen`.

    Attributes:
        source (str): The source input indicating which screen to capture.
        screen (int): The screen number to capture.
        left (int): The left coordinate for screen capture area.
        top (int): The top coordinate for screen capture area.
        width (int): The width of the screen capture area.
        height (int): The height of the screen capture area.
        mode (str): Set to 'stream' indicating real-time capture.
        frame (int): Counter for captured frames.
        sct (mss.mss): Screen capture object from `mss` library.
        bs (int): Batch size, set to 1.
        monitor (dict): Monitor configuration details.

    Methods:
        __iter__: Returns an iterator object.
        __next__: Captures the next screenshot and returns it.
    """

    def __init__(self, source):
        """Source = [screen_number left top width height] (pixels)."""
        check_requirements("mss")
        import mss  # noqa

        source, *params = source.split()
        self.screen, left, top, width, height = 0, None, None, None, None  # default to full screen 0
        if len(params) == 1:
            self.screen = int(params[0])
        elif len(params) == 4:
            left, top, width, height = (int(x) for x in params)
        elif len(params) == 5:
            self.screen, left, top, width, height = (int(x) for x in params)
        self.mode = "stream"
        self.frame = 0
        self.sct = mss.mss()
        self.bs = 1
        self.fps = 30

        # Parse monitor shape
        monitor = self.sct.monitors[self.screen]
        self.top = monitor["top"] if top is None else (monitor["top"] + top)
        self.left = monitor["left"] if left is None else (monitor["left"] + left)
        self.width = width or monitor["width"]
        self.height = height or monitor["height"]
        self.monitor = {"left": self.left, "top": self.top, "width": self.width, "height": self.height}

    def __iter__(self):
        """Returns an iterator of the object."""
        return self

    def __next__(self):
        """mss screen capture: get raw pixels from the screen as np array."""
        im0 = np.asarray(self.sct.grab(self.monitor))[:, :, :3]  # BGRA to BGR
        s = f"screen {self.screen} (LTWH): {self.left},{self.top},{self.width},{self.height}: "

        self.frame += 1
        return [str(self.screen)], [im0], [s]  # screen, img, string


class LoadImagesAndVideos:
    """
    YOLOv8 image/video dataloader.

    This class manages the loading and pre-processing of image and video data for YOLOv8. It supports loading from
    various formats, including single image files, video files, and lists of image and video paths.

    Attributes:
        files (list): List of image and video file paths.
        nf (int): Total number of files (images and videos).
        video_flag (list): Flags indicating whether a file is a video (True) or an image (False).
        mode (str): Current mode, 'image' or 'video'.
        vid_stride (int): Stride for video frame-rate, defaults to 1.
        bs (int): Batch size, set to 1 for this class.
        cap (cv2.VideoCapture): Video capture object for OpenCV.
        frame (int): Frame counter for video.
        frames (int): Total number of frames in the video.
        count (int): Counter for iteration, initialized at 0 during `__iter__()`.

    Methods:
        _new_video(path): Create a new cv2.VideoCapture object for a given video path.
    """

    def __init__(self, path, batch=1, vid_stride=1):
        """Initialize the Dataloader and raise FileNotFoundError if file not found."""
        parent = None
        if isinstance(path, str) and Path(path).suffix == ".txt":  # *.txt file with img/vid/dir on each line
            parent = Path(path).parent
            path = Path(path).read_text().splitlines()  # list of sources
        files = []
        for p in sorted(path) if isinstance(path, (list, tuple)) else [path]:
            a = str(Path(p).absolute())  # do not use .resolve() https://github.com/ultralytics/ultralytics/issues/2912
            if "*" in a:
                files.extend(sorted(glob.glob(a, recursive=True)))  # glob
            elif os.path.isdir(a):
                files.extend(sorted(glob.glob(os.path.join(a, "*.*"))))  # dir
            elif os.path.isfile(a):
                files.append(a)  # files (absolute or relative to CWD)
            elif parent and (parent / p).is_file():
                files.append(str((parent / p).absolute()))  # files (relative to *.txt file parent)
            else:
                raise FileNotFoundError(f"{p} does not exist")

        # Define files as images or videos
        images, videos = [], []
        for f in files:
            suffix = f.split(".")[-1].lower()  # Get file extension without the dot and lowercase
            if suffix in IMG_FORMATS:
                images.append(f)
            elif suffix in VID_FORMATS:
                videos.append(f)
        ni, nv = len(images), len(videos)

        self.files = images + videos
        self.nf = ni + nv  # number of files
        self.ni = ni  # number of images
        self.video_flag = [False] * ni + [True] * nv
        self.mode = "image"
        self.vid_stride = vid_stride  # video frame-rate stride
        self.bs = batch
        if any(videos):
            self._new_video(videos[0])  # new video
        else:
            self.cap = None
        if self.nf == 0:
            raise FileNotFoundError(f"No images or videos found in {p}. {FORMATS_HELP_MSG}")

    def __iter__(self):
        """Returns an iterator object for VideoStream or ImageFolder."""
        self.count = 0
        return self

    def __next__(self):
        """Returns the next batch of images or video frames along with their paths and metadata."""
        paths, imgs, info = [], [], []
        while len(imgs) < self.bs:
            if self.count >= self.nf:  # end of file list
                if imgs:
                    return paths, imgs, info  # return last partial batch
                else:
                    raise StopIteration

<<<<<<< HEAD
        else:
            # Read image
            self.count += 1
            im0 = cv2.imread(path, cv2.IMREAD_UNCHANGED)  # BGR
            if im0 is None:
                raise FileNotFoundError(f'Image Not Found {path}')
            
            if len(im0.shape) < 3:
                im0 = cv2.cvtColor(im0, cv2.COLOR_GRAY2BGR)

            s = f'image {self.count}/{self.nf} {path}: '
=======
            path = self.files[self.count]
            if self.video_flag[self.count]:
                self.mode = "video"
                if not self.cap or not self.cap.isOpened():
                    self._new_video(path)
>>>>>>> a6f4a9f2

                for _ in range(self.vid_stride):
                    success = self.cap.grab()
                    if not success:
                        break  # end of video or failure

                if success:
                    success, im0 = self.cap.retrieve()
                    if success:
                        self.frame += 1
                        paths.append(path)
                        imgs.append(im0)
                        info.append(f"video {self.count + 1}/{self.nf} (frame {self.frame}/{self.frames}) {path}: ")
                        if self.frame == self.frames:  # end of video
                            self.count += 1
                            self.cap.release()
                else:
                    # Move to the next file if the current video ended or failed to open
                    self.count += 1
                    if self.cap:
                        self.cap.release()
                    if self.count < self.nf:
                        self._new_video(self.files[self.count])
            else:
                self.mode = "image"
                im0 = cv2.imread(path)  # BGR
                if im0 is None:
                    LOGGER.warning(f"WARNING ⚠️ Image Read Error {path}")
                else:
                    paths.append(path)
                    imgs.append(im0)
                    info.append(f"image {self.count + 1}/{self.nf} {path}: ")
                self.count += 1  # move to the next file
                if self.count >= self.ni:  # end of image list
                    break

        return paths, imgs, info

    def _new_video(self, path):
        """Creates a new video capture object for the given path."""
        self.frame = 0
        self.cap = cv2.VideoCapture(path)
        self.fps = int(self.cap.get(cv2.CAP_PROP_FPS))
        if not self.cap.isOpened():
            raise FileNotFoundError(f"Failed to open video {path}")
        self.frames = int(self.cap.get(cv2.CAP_PROP_FRAME_COUNT) / self.vid_stride)

    def __len__(self):
        """Returns the number of batches in the object."""
        return math.ceil(self.nf / self.bs)  # number of files


class LoadPilAndNumpy:
    """
    Load images from PIL and Numpy arrays for batch processing.

    This class is designed to manage loading and pre-processing of image data from both PIL and Numpy formats.
    It performs basic validation and format conversion to ensure that the images are in the required format for
    downstream processing.

    Attributes:
        paths (list): List of image paths or autogenerated filenames.
        im0 (list): List of images stored as Numpy arrays.
        mode (str): Type of data being processed, defaults to 'image'.
        bs (int): Batch size, equivalent to the length of `im0`.

    Methods:
        _single_check(im): Validate and format a single image to a Numpy array.
    """

    def __init__(self, im0):
        """Initialize PIL and Numpy Dataloader."""
        if not isinstance(im0, list):
            im0 = [im0]
        self.paths = [getattr(im, "filename", f"image{i}.jpg") for i, im in enumerate(im0)]
        self.im0 = [self._single_check(im) for im in im0]
        self.mode = "image"
        self.bs = len(self.im0)

    @staticmethod
    def _single_check(im):
        """Validate and format an image to numpy array."""
        assert isinstance(im, (Image.Image, np.ndarray)), f"Expected PIL/np.ndarray image type, but got {type(im)}"
        if isinstance(im, Image.Image):
            if im.mode != "RGB":
                im = im.convert("RGB")
            im = np.asarray(im)[:, :, ::-1]
            im = np.ascontiguousarray(im)  # contiguous
        return im

    def __len__(self):
        """Returns the length of the 'im0' attribute."""
        return len(self.im0)

    def __next__(self):
        """Returns batch paths, images, processed images, None, ''."""
        if self.count == 1:  # loop only once as it's batch inference
            raise StopIteration
        self.count += 1
        return self.paths, self.im0, [""] * self.bs

    def __iter__(self):
        """Enables iteration for class LoadPilAndNumpy."""
        self.count = 0
        return self


class LoadTensor:
    """
    Load images from torch.Tensor data.

    This class manages the loading and pre-processing of image data from PyTorch tensors for further processing.

    Attributes:
        im0 (torch.Tensor): The input tensor containing the image(s).
        bs (int): Batch size, inferred from the shape of `im0`.
        mode (str): Current mode, set to 'image'.
        paths (list): List of image paths or filenames.
        count (int): Counter for iteration, initialized at 0 during `__iter__()`.

    Methods:
        _single_check(im, stride): Validate and possibly modify the input tensor.
    """

    def __init__(self, im0) -> None:
        """Initialize Tensor Dataloader."""
        self.im0 = self._single_check(im0)
        self.bs = self.im0.shape[0]
        self.mode = "image"
        self.paths = [getattr(im, "filename", f"image{i}.jpg") for i, im in enumerate(im0)]

    @staticmethod
    def _single_check(im, stride=32):
        """Validate and format an image to torch.Tensor."""
        s = (
            f"WARNING ⚠️ torch.Tensor inputs should be BCHW i.e. shape(1, 3, 640, 640) "
            f"divisible by stride {stride}. Input shape{tuple(im.shape)} is incompatible."
        )
        if len(im.shape) != 4:
            if len(im.shape) != 3:
                raise ValueError(s)
            LOGGER.warning(s)
            im = im.unsqueeze(0)
        if im.shape[2] % stride or im.shape[3] % stride:
            raise ValueError(s)
        if im.max() > 1.0 + torch.finfo(im.dtype).eps:  # torch.float32 eps is 1.2e-07
            LOGGER.warning(
                f"WARNING ⚠️ torch.Tensor inputs should be normalized 0.0-1.0 but max value is {im.max()}. "
                f"Dividing input by 255."
            )
            im = im.float() / 255.0

        return im

    def __iter__(self):
        """Returns an iterator object."""
        self.count = 0
        return self

    def __next__(self):
        """Return next item in the iterator."""
        if self.count == 1:
            raise StopIteration
        self.count += 1
        return self.paths, self.im0, [""] * self.bs

    def __len__(self):
        """Returns the batch size."""
        return self.bs


def autocast_list(source):
    """Merges a list of source of different types into a list of numpy arrays or PIL images."""
    files = []
    for im in source:
        if isinstance(im, (str, Path)):  # filename or uri
            files.append(Image.open(requests.get(im, stream=True).raw if str(im).startswith("http") else im))
        elif isinstance(im, (Image.Image, np.ndarray)):  # PIL or np Image
            files.append(im)
        else:
            raise TypeError(
                f"type {type(im).__name__} is not a supported Ultralytics prediction source type. \n"
                f"See https://docs.ultralytics.com/modes/predict for supported source types."
            )

    return files


def get_best_youtube_url(url, method="pytube"):
    """
    Retrieves the URL of the best quality MP4 video stream from a given YouTube video.

    This function uses the specified method to extract the video info from YouTube. It supports the following methods:
    - "pytube": Uses the pytube library to fetch the video streams.
    - "pafy": Uses the pafy library to fetch the video streams.
    - "yt-dlp": Uses the yt-dlp library to fetch the video streams.

    The function then finds the highest quality MP4 format that has a video codec but no audio codec, and returns the
    URL of this video stream.

    Args:
        url (str): The URL of the YouTube video.
        method (str): The method to use for extracting video info. Default is "pytube". Other options are "pafy" and
            "yt-dlp".

    Returns:
        (str): The URL of the best quality MP4 video stream, or None if no suitable stream is found.
    """
    if method == "pytube":
        # Switched from pytube to pytubefix to resolve https://github.com/pytube/pytube/issues/1954
        check_requirements("pytubefix>=6.5.2")
        from pytubefix import YouTube

        streams = YouTube(url).streams.filter(file_extension="mp4", only_video=True)
        streams = sorted(streams, key=lambda s: s.resolution, reverse=True)  # sort streams by resolution
        for stream in streams:
            if stream.resolution and int(stream.resolution[:-1]) >= 1080:  # check if resolution is at least 1080p
                return stream.url

    elif method == "pafy":
        check_requirements(("pafy", "youtube_dl==2020.12.2"))
        import pafy  # noqa

        return pafy.new(url).getbestvideo(preftype="mp4").url

    elif method == "yt-dlp":
        check_requirements("yt-dlp")
        import yt_dlp

        with yt_dlp.YoutubeDL({"quiet": True}) as ydl:
            info_dict = ydl.extract_info(url, download=False)  # extract info
        for f in reversed(info_dict.get("formats", [])):  # reversed because best is usually last
            # Find a format with video codec, no audio, *.mp4 extension at least 1920x1080 size
            good_size = (f.get("width") or 0) >= 1920 or (f.get("height") or 0) >= 1080
            if good_size and f["vcodec"] != "none" and f["acodec"] == "none" and f["ext"] == "mp4":
                return f.get("url")


# Define constants
LOADERS = (LoadStreams, LoadPilAndNumpy, LoadImagesAndVideos, LoadScreenshots)<|MERGE_RESOLUTION|>--- conflicted
+++ resolved
@@ -123,13 +123,8 @@
                 if n % self.vid_stride == 0:
                     success, im = cap.retrieve()
                     if not success:
-<<<<<<< HEAD
                         im = np.zeros(self.shape[i], dtype=im.dtype)
                         LOGGER.warning('WARNING ⚠️ Video stream unresponsive, please check your IP camera connection.')
-=======
-                        im = np.zeros(self.shape[i], dtype=np.uint8)
-                        LOGGER.warning("WARNING ⚠️ Video stream unresponsive, please check your IP camera connection.")
->>>>>>> a6f4a9f2
                         cap.open(stream)  # re-open stream if signal was lost
                     if self.buffer:
                         self.imgs[i].append(im)
@@ -335,25 +330,11 @@
                 else:
                     raise StopIteration
 
-<<<<<<< HEAD
-        else:
-            # Read image
-            self.count += 1
-            im0 = cv2.imread(path, cv2.IMREAD_UNCHANGED)  # BGR
-            if im0 is None:
-                raise FileNotFoundError(f'Image Not Found {path}')
-            
-            if len(im0.shape) < 3:
-                im0 = cv2.cvtColor(im0, cv2.COLOR_GRAY2BGR)
-
-            s = f'image {self.count}/{self.nf} {path}: '
-=======
             path = self.files[self.count]
             if self.video_flag[self.count]:
                 self.mode = "video"
                 if not self.cap or not self.cap.isOpened():
                     self._new_video(path)
->>>>>>> a6f4a9f2
 
                 for _ in range(self.vid_stride):
                     success = self.cap.grab()
