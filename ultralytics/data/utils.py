--- conflicted
+++ resolved
@@ -335,19 +335,12 @@
                 LOGGER.info(f"Running {s} ...")
                 r = os.system(s)
             else:  # python script
-<<<<<<< HEAD
                 exec(s, {'yaml': data})
             dt = f'({round(time.time() - t, 1)}s)'
             s = f"success ✅ {dt}, saved to {colorstr('bold', DATASETS_DIR)}" if r in (0, None) else f'failure {dt} ❌'
             LOGGER.info(f'Dataset download {s}\n')
     # check_font('Arial.ttf' if is_ascii(data['names']) else 'Arial.Unicode.ttf')  # download fonts
-=======
-                exec(s, {"yaml": data})
-            dt = f"({round(time.time() - t, 1)}s)"
-            s = f"success ✅ {dt}, saved to {colorstr('bold', DATASETS_DIR)}" if r in {0, None} else f"failure {dt} ❌"
-            LOGGER.info(f"Dataset download {s}\n")
-    check_font("Arial.ttf" if is_ascii(data["names"]) else "Arial.Unicode.ttf")  # download fonts
->>>>>>> a6f4a9f2
+
 
     return data  # dictionary
 
@@ -618,17 +611,12 @@
             im = im.resize((int(im.width * r), int(im.height * r)))
         im.save(f_new or f, "JPEG", quality=quality, optimize=True)  # save
     except Exception as e:  # use OpenCV
-<<<<<<< HEAD
         LOGGER.info(f'WARNING ⚠️ HUB ops PIL failure {f}: {e}')
         im = cv2.imread(f, cv2.IMREAD_UNCHANGED)
         
         if len(im.shape) < 3:
             im = cv2.cvtColor(im, cv2.COLOR_GRAY2BGR)
 
-=======
-        LOGGER.info(f"WARNING ⚠️ HUB ops PIL failure {f}: {e}")
-        im = cv2.imread(f)
->>>>>>> a6f4a9f2
         im_height, im_width = im.shape[:2]
         r = max_dim / max(im_height, im_width)  # ratio
         if r < 1.0:  # image too large
