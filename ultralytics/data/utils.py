--- conflicted
+++ resolved
@@ -34,15 +34,47 @@
 from ultralytics.utils.ops import segments2boxes
 
 HELP_URL = "See https://docs.ultralytics.com/datasets for dataset formatting guidance."
-IMG_FORMATS = {"bmp", "dng", "jpeg", "jpg", "mpo", "png", "tif", "tiff", "webp", "pfm", "heic"}  # image suffixes
-VID_FORMATS = {"asf", "avi", "gif", "m4v", "mkv", "mov", "mp4", "mpeg", "mpg", "ts", "wmv", "webm"}  # video suffixes
-PIN_MEMORY = str(os.getenv("PIN_MEMORY", not MACOS)).lower() == "true"  # global pin_memory for dataloaders
-FORMATS_HELP_MSG = f"Supported formats are:\nimages: {IMG_FORMATS}\nvideos: {VID_FORMATS}"
+IMG_FORMATS = {
+    "bmp",
+    "dng",
+    "jpeg",
+    "jpg",
+    "mpo",
+    "png",
+    "tif",
+    "tiff",
+    "webp",
+    "pfm",
+    "heic",
+}  # image suffixes
+VID_FORMATS = {
+    "asf",
+    "avi",
+    "gif",
+    "m4v",
+    "mkv",
+    "mov",
+    "mp4",
+    "mpeg",
+    "mpg",
+    "ts",
+    "wmv",
+    "webm",
+}  # video suffixes
+PIN_MEMORY = (
+    str(os.getenv("PIN_MEMORY", not MACOS)).lower() == "true"
+)  # global pin_memory for dataloaders
+FORMATS_HELP_MSG = (
+    f"Supported formats are:\nimages: {IMG_FORMATS}\nvideos: {VID_FORMATS}"
+)
 
 
 def img2label_paths(img_paths):
     """Define label paths as a function of image paths."""
-    sa, sb = f"{os.sep}images{os.sep}", f"{os.sep}labels{os.sep}"  # /images/, /labels/ substrings
+    sa, sb = (
+        f"{os.sep}images{os.sep}",
+        f"{os.sep}labels{os.sep}",
+    )  # /images/, /labels/ substrings
     return [sb.join(x.rsplit(sa, 1)).rsplit(".", 1)[0] + ".txt" for x in img_paths]
 
 
@@ -141,7 +173,9 @@
     if img.format == "JPEG":  # only support JPEG images
         try:
             if exif := img.getexif():
-                rotation = exif.get(274, None)  # the EXIF key for the orientation tag is 274
+                rotation = exif.get(
+                    274, None
+                )  # the EXIF key for the orientation tag is 274
                 if rotation in {6, 8}:  # rotation 270 or 90
                     s = s[1], s[0]
         except Exception:
@@ -160,12 +194,16 @@
         shape = exif_size(im)  # image size
         shape = (shape[1], shape[0])  # hw
         assert (shape[0] > 9) & (shape[1] > 9), f"image size {shape} <10 pixels"
-        assert im.format.lower() in IMG_FORMATS, f"Invalid image format {im.format}. {FORMATS_HELP_MSG}"
+        assert (
+            im.format.lower() in IMG_FORMATS
+        ), f"Invalid image format {im.format}. {FORMATS_HELP_MSG}"
         if im.format.lower() in {"jpg", "jpeg"}:
             with open(im_file, "rb") as f:
                 f.seek(-2, 2)
                 if f.read() != b"\xff\xd9":  # corrupt JPEG
-                    ImageOps.exif_transpose(Image.open(im_file)).save(im_file, "JPEG", subsampling=0, quality=100)
+                    ImageOps.exif_transpose(Image.open(im_file)).save(
+                        im_file, "JPEG", subsampling=0, quality=100
+                    )
                     msg = f"{prefix}{im_file}: corrupt JPEG restored and saved"
         nf = 1
     except Exception as e:
@@ -186,12 +224,16 @@
         shape = exif_size(im)  # image size
         shape = (shape[1], shape[0])  # hw
         assert (shape[0] > 9) & (shape[1] > 9), f"image size {shape} <10 pixels"
-        assert im.format.lower() in IMG_FORMATS, f"invalid image format {im.format}. {FORMATS_HELP_MSG}"
+        assert (
+            im.format.lower() in IMG_FORMATS
+        ), f"invalid image format {im.format}. {FORMATS_HELP_MSG}"
         if im.format.lower() in {"jpg", "jpeg"}:
             with open(im_file, "rb") as f:
                 f.seek(-2, 2)
                 if f.read() != b"\xff\xd9":  # corrupt JPEG
-                    ImageOps.exif_transpose(Image.open(im_file)).save(im_file, "JPEG", subsampling=0, quality=100)
+                    ImageOps.exif_transpose(Image.open(im_file)).save(
+                        im_file, "JPEG", subsampling=0, quality=100
+                    )
                     msg = f"{prefix}{im_file}: corrupt JPEG restored and saved"
 
         # Verify labels
@@ -201,17 +243,27 @@
                 lb = [x.split() for x in f.read().strip().splitlines() if len(x)]
                 if any(len(x) > 6 for x in lb) and (not keypoint):  # is segment
                     classes = np.array([x[0] for x in lb], dtype=np.float32)
-                    segments = [np.array(x[1:], dtype=np.float32).reshape(-1, 2) for x in lb]  # (cls, xy1...)
-                    lb = np.concatenate((classes.reshape(-1, 1), segments2boxes(segments)), 1)  # (cls, xywh)
+                    segments = [
+                        np.array(x[1:], dtype=np.float32).reshape(-1, 2) for x in lb
+                    ]  # (cls, xy1...)
+                    lb = np.concatenate(
+                        (classes.reshape(-1, 1), segments2boxes(segments)), 1
+                    )  # (cls, xywh)
                 lb = np.array(lb, dtype=np.float32)
             if nl := len(lb):
                 if keypoint:
-                    assert lb.shape[1] == (5 + nkpt * ndim), f"labels require {(5 + nkpt * ndim)} columns each"
+                    assert lb.shape[1] == (
+                        5 + nkpt * ndim
+                    ), f"labels require {(5 + nkpt * ndim)} columns each"
                     points = lb[:, 5:].reshape(-1, ndim)[:, :2]
                 else:
-                    assert lb.shape[1] == 5, f"labels require 5 columns, {lb.shape[1]} columns detected"
+                    assert (
+                        lb.shape[1] == 5
+                    ), f"labels require 5 columns, {lb.shape[1]} columns detected"
                     points = lb[:, 1:]
-                assert points.max() <= 1, f"non-normalized or out of bounds coordinates {points[points > 1]}"
+                assert (
+                    points.max() <= 1
+                ), f"non-normalized or out of bounds coordinates {points[points > 1]}"
                 assert lb.min() >= 0, f"negative label values {lb[lb < 0]}"
 
                 # All labels
@@ -230,15 +282,21 @@
                     msg = f"{prefix}{im_file}: {nl - len(i)} duplicate labels removed"
             else:
                 ne = 1  # label empty
-                lb = np.zeros((0, (5 + nkpt * ndim) if keypoint else 5), dtype=np.float32)
+                lb = np.zeros(
+                    (0, (5 + nkpt * ndim) if keypoint else 5), dtype=np.float32
+                )
         else:
             nm = 1  # label missing
             lb = np.zeros((0, (5 + nkpt * ndim) if keypoints else 5), dtype=np.float32)
         if keypoint:
             keypoints = lb[:, 5:].reshape(-1, nkpt, ndim)
             if ndim == 2:
-                kpt_mask = np.where((keypoints[..., 0] < 0) | (keypoints[..., 1] < 0), 0.0, 1.0).astype(np.float32)
-                keypoints = np.concatenate([keypoints, kpt_mask[..., None]], axis=-1)  # (nl, nkpt, 3)
+                kpt_mask = np.where(
+                    (keypoints[..., 0] < 0) | (keypoints[..., 1] < 0), 0.0, 1.0
+                ).astype(np.float32)
+                keypoints = np.concatenate(
+                    [keypoints, kpt_mask[..., None]], axis=-1
+                )  # (nl, nkpt, 3)
         lb = lb[:, :5]
         return im_file, lb, shape, segments, keypoints, nm, nf, ne, nc, msg
     except Exception as e:
@@ -282,11 +340,23 @@
             annotations.append((x, y, w, h, int(class_id)))
     fig, ax = plt.subplots(1)  # Plot the image and annotations
     for x, y, w, h, label in annotations:
-        color = tuple(c / 255 for c in colors(label, True))  # Get and normalize the RGB color
-        rect = plt.Rectangle((x, y), w, h, linewidth=2, edgecolor=color, facecolor="none")  # Create a rectangle
+        color = tuple(
+            c / 255 for c in colors(label, True)
+        )  # Get and normalize the RGB color
+        rect = plt.Rectangle(
+            (x, y), w, h, linewidth=2, edgecolor=color, facecolor="none"
+        )  # Create a rectangle
         ax.add_patch(rect)
-        luminance = 0.2126 * color[0] + 0.7152 * color[1] + 0.0722 * color[2]  # Formula for luminance
-        ax.text(x, y - 5, label_map[label], color="white" if luminance < 0.5 else "black", backgroundcolor=color)
+        luminance = (
+            0.2126 * color[0] + 0.7152 * color[1] + 0.0722 * color[2]
+        )  # Formula for luminance
+        ax.text(
+            x,
+            y - 5,
+            label_map[label],
+            color="white" if luminance < 0.5 else "black",
+            backgroundcolor=color,
+        )
     ax.imshow(img)
     plt.show()
 
@@ -328,7 +398,12 @@
     Returns:
         (np.ndarray): A set of binary masks of the specified image size with the polygons filled in.
     """
-    return np.array([polygon2mask(imgsz, [x.reshape(-1)], color, downsample_ratio) for x in polygons])
+    return np.array(
+        [
+            polygon2mask(imgsz, [x.reshape(-1)], color, downsample_ratio)
+            for x in polygons
+        ]
+    )
 
 
 def polygons2masks_overlap(imgsz, segments, downsample_ratio=1):
@@ -340,7 +415,12 @@
     areas = []
     ms = []
     for si in range(len(segments)):
-        mask = polygon2mask(imgsz, [segments[si].reshape(-1)], downsample_ratio=downsample_ratio, color=1)
+        mask = polygon2mask(
+            imgsz,
+            [segments[si].reshape(-1)],
+            downsample_ratio=downsample_ratio,
+            color=1,
+        )
         ms.append(mask.astype(masks.dtype))
         areas.append(mask.sum())
     areas = np.asarray(areas)
@@ -366,11 +446,17 @@
     Returns:
         (Path): The path of the found YAML file.
     """
-    files = list(path.glob("*.yaml")) or list(path.rglob("*.yaml"))  # try root level first and then recursive
+    files = list(path.glob("*.yaml")) or list(
+        path.rglob("*.yaml")
+    )  # try root level first and then recursive
     assert files, f"No YAML file found in '{path.resolve()}'"
     if len(files) > 1:
-        files = [f for f in files if f.stem == path.stem]  # prefer *.yaml files that match
-    assert len(files) == 1, f"Expected 1 YAML file in '{path.resolve()}', but found {len(files)}.\n{files}"
+        files = [
+            f for f in files if f.stem == path.stem
+        ]  # prefer *.yaml files that match
+    assert (
+        len(files) == 1
+    ), f"Expected 1 YAML file in '{path.resolve()}', but found {len(files)}.\n{files}"
     return files[0]
 
 
@@ -406,14 +492,28 @@
         if k not in data:
             if k != "val" or "validation" not in data:
                 raise SyntaxError(
-                    emojis(f"{dataset} '{k}:' key missing ❌.\n'train' and 'val' are required in all data YAMLs.")
+                    emojis(
+                        f"{dataset} '{k}:' key missing ❌.\n'train' and 'val' are required in all data YAMLs."
+                    )
                 )
-            LOGGER.warning("renaming data YAML 'validation' key to 'val' to match YOLO format.")
-            data["val"] = data.pop("validation")  # replace 'validation' key with 'val' key
+            LOGGER.warning(
+                "renaming data YAML 'validation' key to 'val' to match YOLO format."
+            )
+            data["val"] = data.pop(
+                "validation"
+            )  # replace 'validation' key with 'val' key
     if "names" not in data and "nc" not in data:
-        raise SyntaxError(emojis(f"{dataset} key missing ❌.\n either 'names' or 'nc' are required in all data YAMLs."))
+        raise SyntaxError(
+            emojis(
+                f"{dataset} key missing ❌.\n either 'names' or 'nc' are required in all data YAMLs."
+            )
+        )
     if "names" in data and "nc" in data and len(data["names"]) != data["nc"]:
-        raise SyntaxError(emojis(f"{dataset} 'names' length {len(data['names'])} and 'nc: {data['nc']}' must match."))
+        raise SyntaxError(
+            emojis(
+                f"{dataset} 'names' length {len(data['names'])} and 'nc: {data['nc']}' must match."
+            )
+        )
     if "names" not in data:
         data["names"] = [f"class_{i}" for i in range(data["nc"])]
     else:
@@ -423,7 +523,9 @@
     data["channels"] = data.get("channels", 3)  # get image channels, default to 3
 
     # Resolve paths
-    path = Path(extract_dir or data.get("path") or Path(data.get("yaml_file", "")).parent)  # dataset root
+    path = Path(
+        extract_dir or data.get("path") or Path(data.get("yaml_file", "")).parent
+    )  # dataset root
     if not path.is_absolute():
         path = (DATASETS_DIR / path).resolve()
 
@@ -442,7 +544,9 @@
     # Parse YAML
     val, s = (data.get(x) for x in ("val", "download"))
     if val:
-        val = [Path(x).resolve() for x in (val if isinstance(val, list) else [val])]  # val path
+        val = [
+            Path(x).resolve() for x in (val if isinstance(val, list) else [val])
+        ]  # val path
         if not all(x.exists() for x in val):
             name = clean_url(dataset)  # dataset name with URL auth stripped
             LOGGER.info("")
@@ -460,12 +564,15 @@
                 LOGGER.info(f"Running {s} ...")
                 r = os.system(s)
             else:  # python script
-                exec(s, {'yaml': data})
-            dt = f'({round(time.time() - t, 1)}s)'
-            s = f"success ✅ {dt}, saved to {colorstr('bold', DATASETS_DIR)}" if r in (0, None) else f'failure {dt} ❌'
-            LOGGER.info(f'Dataset download {s}\n')
+                exec(s, {"yaml": data})
+            dt = f"({round(time.time() - t, 1)}s)"
+            s = (
+                f"success ✅ {dt}, saved to {colorstr('bold', DATASETS_DIR)}"
+                if r in (0, None)
+                else f"failure {dt} ❌"
+            )
+            LOGGER.info(f"Dataset download {s}\n")
     # check_font('Arial.ttf' if is_ascii(data['names']) else 'Arial.Unicode.ttf')  # download fonts
-
 
     return data  # dictionary
 
@@ -501,14 +608,20 @@
     data_dir = (dataset if dataset.is_dir() else (DATASETS_DIR / dataset)).resolve()
     if not data_dir.is_dir():
         LOGGER.info("")
-        LOGGER.warning(f"Dataset not found, missing path {data_dir}, attempting download...")
+        LOGGER.warning(
+            f"Dataset not found, missing path {data_dir}, attempting download..."
+        )
         t = time.time()
         if str(dataset) == "imagenet":
-            subprocess.run(f"bash {ROOT / 'data/scripts/get_imagenet.sh'}", shell=True, check=True)
+            subprocess.run(
+                f"bash {ROOT / 'data/scripts/get_imagenet.sh'}", shell=True, check=True
+            )
         else:
             url = f"https://github.com/ultralytics/assets/releases/download/v0.0.0/{dataset}.zip"
             download(url, dir=data_dir.parent)
-        LOGGER.info(f"Dataset download success ✅ ({time.time() - t:.1f}s), saved to {colorstr('bold', data_dir)}\n")
+        LOGGER.info(
+            f"Dataset download success ✅ ({time.time() - t:.1f}s), saved to {colorstr('bold', data_dir)}\n"
+        )
     train_set = data_dir / "train"
     if not train_set.is_dir():
         LOGGER.warning(f"Dataset 'split=train' not found at {train_set}")
@@ -516,7 +629,9 @@
         if image_files:
             from ultralytics.data.split import split_classify_dataset
 
-            LOGGER.info(f"Found {len(image_files)} images in subdirectories. Attempting to split...")
+            LOGGER.info(
+                f"Found {len(image_files)} images in subdirectories. Attempting to split..."
+            )
             data_dir = split_classify_dataset(data_dir, train_ratio=0.8)
             train_set = data_dir / "train"
         else:
@@ -524,11 +639,11 @@
     val_set = (
         data_dir / "val"
         if (data_dir / "val").exists()
-        else data_dir / "validation"
-        if (data_dir / "validation").exists()
-        else None
+        else data_dir / "validation" if (data_dir / "validation").exists() else None
     )  # data/test or data/val
-    test_set = data_dir / "test" if (data_dir / "test").exists() else None  # data/val or data/test
+    test_set = (
+        data_dir / "test" if (data_dir / "test").exists() else None
+    )  # data/val or data/test
     if split == "val" and not val_set:
         LOGGER.warning("Dataset 'split=val' not found, using 'split=test' instead.")
         val_set = test_set
@@ -536,8 +651,12 @@
         LOGGER.warning("Dataset 'split=test' not found, using 'split=val' instead.")
         test_set = val_set
 
-    nc = len([x for x in (data_dir / "train").glob("*") if x.is_dir()])  # number of classes
-    names = [x.name for x in (data_dir / "train").iterdir() if x.is_dir()]  # class names list
+    nc = len(
+        [x for x in (data_dir / "train").glob("*") if x.is_dir()]
+    )  # number of classes
+    names = [
+        x.name for x in (data_dir / "train").iterdir() if x.is_dir()
+    ]  # class names list
     names = dict(enumerate(sorted(names)))
 
     # Print to console
@@ -546,20 +665,37 @@
         if v is None:
             LOGGER.info(prefix)
         else:
-            files = [path for path in v.rglob("*.*") if path.suffix[1:].lower() in IMG_FORMATS]
+            files = [
+                path
+                for path in v.rglob("*.*")
+                if path.suffix[1:].lower() in IMG_FORMATS
+            ]
             nf = len(files)  # number of files
             nd = len({file.parent for file in files})  # number of directories
             if nf == 0:
                 if k == "train":
-                    raise FileNotFoundError(f"{dataset} '{k}:' no training images found")
+                    raise FileNotFoundError(
+                        f"{dataset} '{k}:' no training images found"
+                    )
                 else:
-                    LOGGER.warning(f"{prefix} found {nf} images in {nd} classes (no images found)")
+                    LOGGER.warning(
+                        f"{prefix} found {nf} images in {nd} classes (no images found)"
+                    )
             elif nd != nc:
-                LOGGER.error(f"{prefix} found {nf} images in {nd} classes (requires {nc} classes, not {nd})")
+                LOGGER.error(
+                    f"{prefix} found {nf} images in {nd} classes (requires {nc} classes, not {nd})"
+                )
             else:
                 LOGGER.info(f"{prefix} found {nf} images in {nd} classes ✅ ")
 
-    return {"train": train_set, "val": val_set, "test": test_set, "nc": nc, "names": names, "channels": 3}
+    return {
+        "train": train_set,
+        "val": val_set,
+        "test": test_set,
+        "nc": nc,
+        "names": names,
+        "channels": 3,
+    }
 
 
 class HUBDatasetStats:
@@ -601,16 +737,23 @@
             try:
                 # Load YAML with checks
                 data = YAML.load(yaml_path)
-                data["path"] = ""  # strip path since YAML should be in dataset root for all HUB datasets
+                data["path"] = (
+                    ""  # strip path since YAML should be in dataset root for all HUB datasets
+                )
                 YAML.save(yaml_path, data)
                 data = check_det_dataset(yaml_path, autodownload)  # dict
-                data["path"] = data_dir  # YAML path should be set to '' (relative) or parent (absolute)
+                data["path"] = (
+                    data_dir  # YAML path should be set to '' (relative) or parent (absolute)
+                )
             except Exception as e:
                 raise Exception("error/HUB/dataset_stats/init") from e
 
         self.hub_dir = Path(f"{data['path']}-hub")
         self.im_dir = self.hub_dir / "images"
-        self.stats = {"nc": len(data["names"]), "names": list(data["names"].values())}  # statistics dictionary
+        self.stats = {
+            "nc": len(data["names"]),
+            "names": list(data["names"].values()),
+        }  # statistics dictionary
         self.data = data
 
     @staticmethod
@@ -619,10 +762,14 @@
         if not str(path).endswith(".zip"):  # path is data.yaml
             return False, None, path
         unzip_dir = unzip_file(path, path=path.parent)
-        assert unzip_dir.is_dir(), (
-            f"Error unzipping {path}, {unzip_dir} not found. path/to/abc.zip MUST unzip to path/to/abc/"
-        )
-        return True, str(unzip_dir), find_dataset_yaml(unzip_dir)  # zipped, data_dir, yaml_path
+        assert (
+            unzip_dir.is_dir()
+        ), f"Error unzipping {path}, {unzip_dir} not found. path/to/abc.zip MUST unzip to path/to/abc/"
+        return (
+            True,
+            str(unzip_dir),
+            find_dataset_yaml(unzip_dir),
+        )  # zipped, data_dir, yaml_path
 
     def _hub_ops(self, f):
         """Saves a compressed image for HUB previews."""
@@ -635,15 +782,23 @@
             """Update labels to integer class and 4 decimal place floats."""
             if self.task == "detect":
                 coordinates = labels["bboxes"]
-            elif self.task in {"segment", "obb"}:  # Segment and OBB use segments. OBB segments are normalized xyxyxyxy
+            elif self.task in {
+                "segment",
+                "obb",
+            }:  # Segment and OBB use segments. OBB segments are normalized xyxyxyxy
                 coordinates = [x.flatten() for x in labels["segments"]]
             elif self.task == "pose":
                 n, nk, nd = labels["keypoints"].shape
-                coordinates = np.concatenate((labels["bboxes"], labels["keypoints"].reshape(n, nk * nd)), 1)
+                coordinates = np.concatenate(
+                    (labels["bboxes"], labels["keypoints"].reshape(n, nk * nd)), 1
+                )
             else:
                 raise ValueError(f"Undefined dataset task={self.task}.")
             zipped = zip(labels["cls"], coordinates)
-            return [[int(c[0]), *(round(float(x), 4) for x in points)] for c, points in zipped]
+            return [
+                [int(c[0]), *(round(float(x), 4) for x in points)]
+                for c, points in zipped
+            ]
 
         for split in "train", "val", "test":
             self.stats[split] = None  # predefine
@@ -652,13 +807,19 @@
             # Check split
             if path is None:  # no split
                 continue
-            files = [f for f in Path(path).rglob("*.*") if f.suffix[1:].lower() in IMG_FORMATS]  # image files in split
+            files = [
+                f
+                for f in Path(path).rglob("*.*")
+                if f.suffix[1:].lower() in IMG_FORMATS
+            ]  # image files in split
             if not files:  # no images
                 continue
 
             # Get dataset statistics
             if self.task == "classify":
-                from torchvision.datasets import ImageFolder  # scope for faster 'import ultralytics'
+                from torchvision.datasets import (
+                    ImageFolder,
+                )  # scope for faster 'import ultralytics'
 
                 dataset = ImageFolder(self.data[split])
 
@@ -668,27 +829,44 @@
 
                 self.stats[split] = {
                     "instance_stats": {"total": len(dataset), "per_class": x.tolist()},
-                    "image_stats": {"total": len(dataset), "unlabelled": 0, "per_class": x.tolist()},
+                    "image_stats": {
+                        "total": len(dataset),
+                        "unlabelled": 0,
+                        "per_class": x.tolist(),
+                    },
                     "labels": [{Path(k).name: v} for k, v in dataset.imgs],
                 }
             else:
                 from ultralytics.data import YOLODataset
 
-                dataset = YOLODataset(img_path=self.data[split], data=self.data, task=self.task)
+                dataset = YOLODataset(
+                    img_path=self.data[split], data=self.data, task=self.task
+                )
                 x = np.array(
                     [
-                        np.bincount(label["cls"].astype(int).flatten(), minlength=self.data["nc"])
-                        for label in TQDM(dataset.labels, total=len(dataset), desc="Statistics")
+                        np.bincount(
+                            label["cls"].astype(int).flatten(),
+                            minlength=self.data["nc"],
+                        )
+                        for label in TQDM(
+                            dataset.labels, total=len(dataset), desc="Statistics"
+                        )
                     ]
                 )  # shape(128x80)
                 self.stats[split] = {
-                    "instance_stats": {"total": int(x.sum()), "per_class": x.sum(0).tolist()},
+                    "instance_stats": {
+                        "total": int(x.sum()),
+                        "per_class": x.sum(0).tolist(),
+                    },
                     "image_stats": {
                         "total": len(dataset),
                         "unlabelled": int(np.all(x == 0, 1).sum()),
                         "per_class": (x > 0).sum(0).tolist(),
                     },
-                    "labels": [{Path(k).name: _round(v)} for k, v in zip(dataset.im_files, dataset.labels)],
+                    "labels": [
+                        {Path(k).name: _round(v)}
+                        for k, v in zip(dataset.im_files, dataset.labels)
+                    ],
                 }
 
         # Save, print and return
@@ -712,7 +890,11 @@
                 continue
             dataset = YOLODataset(img_path=self.data[split], data=self.data)
             with ThreadPool(NUM_THREADS) as pool:
-                for _ in TQDM(pool.imap(self._hub_ops, dataset.im_files), total=len(dataset), desc=f"{split} images"):
+                for _ in TQDM(
+                    pool.imap(self._hub_ops, dataset.im_files),
+                    total=len(dataset),
+                    desc=f"{split} images",
+                ):
                     pass
         LOGGER.info(f"Done. All images saved to {self.im_dir}")
         return self.im_dir
@@ -746,21 +928,20 @@
             im = im.resize((int(im.width * r), int(im.height * r)))
         im.save(f_new or f, "JPEG", quality=quality, optimize=True)  # save
     except Exception as e:  # use OpenCV
-<<<<<<< HEAD
-        LOGGER.info(f'WARNING ⚠️ HUB ops PIL failure {f}: {e}')
+        LOGGER.warning(f"HUB ops PIL failure {f}: {e}")
         im = cv2.imread(f, cv2.IMREAD_UNCHANGED)
-        
+
         if len(im.shape) < 3:
             im = cv2.cvtColor(im, cv2.COLOR_GRAY2BGR)
 
-=======
-        LOGGER.warning(f"HUB ops PIL failure {f}: {e}")
-        im = cv2.imread(f)
->>>>>>> 2547f378
         im_height, im_width = im.shape[:2]
         r = max_dim / max(im_height, im_width)  # ratio
         if r < 1.0:  # image too large
-            im = cv2.resize(im, (int(im_width * r), int(im_height * r)), interpolation=cv2.INTER_AREA)
+            im = cv2.resize(
+                im,
+                (int(im_width * r), int(im_height * r)),
+                interpolation=cv2.INTER_AREA,
+            )
         cv2.imwrite(str(f_new or f), im)
 
 
@@ -780,8 +961,12 @@
     if is_dir_writeable(path.parent):
         if path.exists():
             path.unlink()  # remove *.cache file if exists
-        with open(str(path), "wb") as file:  # context manager here fixes windows async np.save bug
+        with open(
+            str(path), "wb"
+        ) as file:  # context manager here fixes windows async np.save bug
             np.save(file, x)
         LOGGER.info(f"{prefix}New cache created: {path}")
     else:
-        LOGGER.warning(f"{prefix}Cache directory {path.parent} is not writeable, cache not saved.")+        LOGGER.warning(
+            f"{prefix}Cache directory {path.parent} is not writeable, cache not saved."
+        )