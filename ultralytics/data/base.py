--- conflicted
+++ resolved
@@ -13,7 +13,12 @@
 import numpy as np
 from torch.utils.data import Dataset
 
-from ultralytics.data.utils import FORMATS_HELP_MSG, HELP_URL, IMG_FORMATS, check_file_speeds
+from ultralytics.data.utils import (
+    FORMATS_HELP_MSG,
+    HELP_URL,
+    IMG_FORMATS,
+    check_file_speeds,
+)
 from ultralytics.utils import DEFAULT_CFG, LOCAL_RANK, LOGGER, NUM_THREADS, TQDM
 from ultralytics.utils.patches import imread
 
@@ -197,14 +202,10 @@
                 f"{self.prefix}Error loading data from {img_path}\n{HELP_URL}"
             ) from e
         if self.fraction < 1:
-<<<<<<< HEAD
             im_files = im_files[
                 : round(len(im_files) * self.fraction)
             ]  # retain a fraction of the dataset
-=======
-            im_files = im_files[: round(len(im_files) * self.fraction)]  # retain a fraction of the dataset
         check_file_speeds(im_files, prefix=self.prefix)  # check image read speeds
->>>>>>> 2547f378
         return im_files
 
     def update_labels(self, include_class: Optional[list]):
@@ -255,21 +256,13 @@
                 try:
                     im = np.load(fn)
                 except Exception as e:
-<<<<<<< HEAD
                     LOGGER.warning(
-                        f"{self.prefix}WARNING ⚠️ Removing corrupt *.npy image file {fn} due to: {e}"
+                        f"{self.prefix}Removing corrupt *.npy image file {fn} due to: {e}"
                     )
-                    Path(fn).unlink(missing_ok=True)
-                    im = cv2.imread(f, cv2.IMREAD_UNCHANGED)  # BGR
-            else:  # read image
-                im = cv2.imread(f, cv2.IMREAD_UNCHANGED)  # BGR
-=======
-                    LOGGER.warning(f"{self.prefix}Removing corrupt *.npy image file {fn} due to: {e}")
                     Path(fn).unlink(missing_ok=True)
                     im = imread(f, flags=self.cv2_flag)  # BGR
             else:  # read image
                 im = imread(f, flags=self.cv2_flag)  # BGR
->>>>>>> 2547f378
             if im is None:
                 raise FileNotFoundError(f"Image Not Found {f}")
 
@@ -285,19 +278,14 @@
                         min(math.ceil(h0 * r), self.imgsz),
                     )
                     im = cv2.resize(im, (w, h), interpolation=cv2.INTER_LINEAR)
-<<<<<<< HEAD
             elif not (
                 h0 == w0 == self.imgsz
             ):  # resize by stretching image to square imgsz
                 im = cv2.resize(
                     im, (self.imgsz, self.imgsz), interpolation=cv2.INTER_LINEAR
                 )
-=======
-            elif not (h0 == w0 == self.imgsz):  # resize by stretching image to square imgsz
-                im = cv2.resize(im, (self.imgsz, self.imgsz), interpolation=cv2.INTER_LINEAR)
             if im.ndim == 2:
                 im = im[..., None]
->>>>>>> 2547f378
 
             # Add to buffer if training with augmentations
             if self.augment:
@@ -368,13 +356,9 @@
             b += im.nbytes
             if not os.access(Path(im_file).parent, os.W_OK):
                 self.cache = None
-<<<<<<< HEAD
-                LOGGER.info(
-                    f"{self.prefix}Skipping caching images to disk, directory not writeable ⚠️"
+                LOGGER.warning(
+                    f"{self.prefix}Skipping caching images to disk, directory not writeable"
                 )
-=======
-                LOGGER.warning(f"{self.prefix}Skipping caching images to disk, directory not writeable")
->>>>>>> 2547f378
                 return False
         disk_required = (
             b * self.ni / n * (1 + safety_margin)
@@ -408,15 +392,10 @@
                 continue
             ratio = self.imgsz / max(im.shape[0], im.shape[1])  # max(h, w)  # ratio
             b += im.nbytes * ratio**2
-<<<<<<< HEAD
         mem_required = (
             b * self.ni / n * (1 + safety_margin)
         )  # GB required to cache dataset into RAM
-        mem = psutil.virtual_memory()
-=======
-        mem_required = b * self.ni / n * (1 + safety_margin)  # GB required to cache dataset into RAM
         mem = __import__("psutil").virtual_memory()
->>>>>>> 2547f378
         if mem_required > mem.available:
             self.cache = None
             LOGGER.warning(
