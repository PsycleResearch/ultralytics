# Ultralytics YOLO 🚀, AGPL-3.0 license

import contextlib
import json
from collections import defaultdict
from itertools import repeat
from multiprocessing.pool import ThreadPool
from pathlib import Path

import cv2
import numpy as np
import torch
from PIL import Image
from torch.utils.data import ConcatDataset

from ultralytics.utils import LOCAL_RANK, NUM_THREADS, TQDM, colorstr
from ultralytics.utils.ops import resample_segments
from ultralytics.utils.torch_utils import TORCHVISION_0_18

from .augment import (
    Compose,
    Format,
    Instances,
    LetterBox,
    RandomLoadText,
    classify_augmentations,
    classify_transforms,
    v8_transforms,
)
from .base import BaseDataset
from .utils import (
    HELP_URL,
    LOGGER,
    get_hash,
    img2label_paths,
    load_dataset_cache_file,
    save_dataset_cache_file,
    verify_image,
    verify_image_label,
)

# Ultralytics dataset *.cache version, >= 1.0.0 for YOLOv8
DATASET_CACHE_VERSION = "1.0.3"


class YOLODataset(BaseDataset):
    """
    Dataset class for loading object detection and/or segmentation labels in YOLO format.

    Args:
        data (dict, optional): A dataset YAML dictionary. Defaults to None.
        task (str): An explicit arg to point current task, Defaults to 'detect'.

    Returns:
        (torch.utils.data.Dataset): A PyTorch dataset object that can be used for training an object detection model.
    """

    def __init__(self, *args, data=None, task="detect", **kwargs):
        """Initializes the YOLODataset with optional configurations for segments and keypoints."""
        self.use_segments = task == "segment"
        self.use_keypoints = task == "pose"
        self.use_obb = task == "obb"
        self.data = data
        assert not (self.use_segments and self.use_keypoints), "Can not use both segments and keypoints."
        super().__init__(*args, **kwargs)

    def cache_labels(self, path=Path("./labels.cache")):
        """
        Cache dataset labels, check images and read shapes.

        Args:
            path (Path): Path where to save the cache file. Default is Path('./labels.cache').

        Returns:
            (dict): labels.
        """
        x = {"labels": []}
        nm, nf, ne, nc, msgs = 0, 0, 0, 0, []  # number missing, found, empty, corrupt, messages
        desc = f"{self.prefix}Scanning {path.parent / path.stem}..."
        total = len(self.im_files)
        nkpt, ndim = self.data.get("kpt_shape", (0, 0))
        if self.use_keypoints and (nkpt <= 0 or ndim not in {2, 3}):
            raise ValueError(
                "'kpt_shape' in data.yaml missing or incorrect. Should be a list with [number of "
                "keypoints, number of dims (2 for x,y or 3 for x,y,visible)], i.e. 'kpt_shape: [17, 3]'"
            )
        with ThreadPool(NUM_THREADS) as pool:
            results = pool.imap(
                func=verify_image_label,
                iterable=zip(
                    self.im_files,
                    self.label_files,
                    repeat(self.prefix),
                    repeat(self.use_keypoints),
                    repeat(len(self.data["names"])),
                    repeat(nkpt),
                    repeat(ndim),
                ),
            )
            pbar = TQDM(results, desc=desc, total=total)
            for im_file, lb, shape, segments, keypoint, nm_f, nf_f, ne_f, nc_f, msg in pbar:
                nm += nm_f
                nf += nf_f
                ne += ne_f
                nc += nc_f
                if im_file:
                    x["labels"].append(
                        {
                            "im_file": im_file,
                            "shape": shape,
                            "cls": lb[:, 0:1],  # n, 1
                            "bboxes": lb[:, 1:],  # n, 4
                            "segments": segments,
                            "keypoints": keypoint,
                            "normalized": True,
                            "bbox_format": "xywh",
                        }
                    )
                if msg:
                    msgs.append(msg)
                pbar.desc = f"{desc} {nf} images, {nm + ne} backgrounds, {nc} corrupt"
            pbar.close()

        if msgs:
            LOGGER.info("\n".join(msgs))
        if nf == 0:
            LOGGER.warning(f"{self.prefix}WARNING ⚠️ No labels found in {path}. {HELP_URL}")
        x["hash"] = get_hash(self.label_files + self.im_files)
        x["results"] = nf, nm, ne, nc, len(self.im_files)
        x["msgs"] = msgs  # warnings
        save_dataset_cache_file(self.prefix, path, x, DATASET_CACHE_VERSION)
        return x

    def get_labels(self):
        """Returns dictionary of labels for YOLO training."""
        self.label_files = img2label_paths(self.im_files)
        cache_path = Path(self.label_files[0]).parent.with_suffix(".cache")
        try:
            cache, exists = load_dataset_cache_file(cache_path), True  # attempt to load a *.cache file
            assert cache["version"] == DATASET_CACHE_VERSION  # matches current version
            assert cache["hash"] == get_hash(self.label_files + self.im_files)  # identical hash
        except (FileNotFoundError, AssertionError, AttributeError):
            cache, exists = self.cache_labels(cache_path), False  # run cache ops

        # Display cache
        nf, nm, ne, nc, n = cache.pop("results")  # found, missing, empty, corrupt, total
        if exists and LOCAL_RANK in {-1, 0}:
            d = f"Scanning {cache_path}... {nf} images, {nm + ne} backgrounds, {nc} corrupt"
            TQDM(None, desc=self.prefix + d, total=n, initial=n)  # display results
            if cache["msgs"]:
                LOGGER.info("\n".join(cache["msgs"]))  # display warnings

        # Read cache
        [cache.pop(k) for k in ("hash", "version", "msgs")]  # remove items
        labels = cache["labels"]
        if not labels:
            LOGGER.warning(f"WARNING ⚠️ No images found in {cache_path}, training may not work correctly. {HELP_URL}")
        self.im_files = [lb["im_file"] for lb in labels]  # update im_files

        # Check if the dataset is all boxes or all segments
        lengths = ((len(lb["cls"]), len(lb["bboxes"]), len(lb["segments"])) for lb in labels)
        len_cls, len_boxes, len_segments = (sum(x) for x in zip(*lengths))
        if len_segments and len_boxes != len_segments:
            LOGGER.warning(
                f"WARNING ⚠️ Box and segment counts should be equal, but got len(segments) = {len_segments}, "
                f"len(boxes) = {len_boxes}. To resolve this only boxes will be used and all segments will be removed. "
                "To avoid this please supply either a detect or segment dataset, not a detect-segment mixed dataset."
            )
            for lb in labels:
                lb["segments"] = []
        if len_cls == 0:
            LOGGER.warning(f"WARNING ⚠️ No labels found in {cache_path}, training may not work correctly. {HELP_URL}")
        return labels

    def build_transforms(self, hyp=None):
        """Builds and appends transforms to the list."""
        if self.augment:
            hyp.mosaic = hyp.mosaic if self.augment and not self.rect else 0.0
            hyp.mixup = hyp.mixup if self.augment and not self.rect else 0.0
            transforms = v8_transforms(self, self.imgsz, hyp)
        else:
            transforms = Compose([LetterBox(new_shape=(self.imgsz, self.imgsz), scaleup=False)])
        transforms.append(
            Format(
                bbox_format="xywh",
                normalize=True,
                return_mask=self.use_segments,
                return_keypoint=self.use_keypoints,
                return_obb=self.use_obb,
                batch_idx=True,
                mask_ratio=hyp.mask_ratio,
                mask_overlap=hyp.overlap_mask,
                bgr=hyp.bgr if self.augment else 0.0,  # only affect training.
            )
        )
        return transforms

    def close_mosaic(self, hyp):
        """Sets mosaic, copy_paste and mixup options to 0.0 and builds transformations."""
        hyp.mosaic = 0.0  # set mosaic ratio=0.0
        hyp.copy_paste = 0.0  # keep the same behavior as previous v8 close-mosaic
        hyp.mixup = 0.0  # keep the same behavior as previous v8 close-mosaic
        self.transforms = self.build_transforms(hyp)

    def update_labels_info(self, label):
        """
        Custom your label format here.

        Note:
            cls is not with bboxes now, classification and semantic segmentation need an independent cls label
            Can also support classification and semantic segmentation by adding or removing dict keys there.
        """
        bboxes = label.pop("bboxes")
        segments = label.pop("segments", [])
        keypoints = label.pop("keypoints", None)
        bbox_format = label.pop("bbox_format")
        normalized = label.pop("normalized")

        # NOTE: do NOT resample oriented boxes
        segment_resamples = 100 if self.use_obb else 1000
        if len(segments) > 0:
            # list[np.array(1000, 2)] * num_samples
            # (N, 1000, 2)
            segments = np.stack(resample_segments(segments, n=segment_resamples), axis=0)
        else:
            segments = np.zeros((0, segment_resamples, 2), dtype=np.float32)
        label["instances"] = Instances(bboxes, segments, keypoints, bbox_format=bbox_format, normalized=normalized)
        return label

    @staticmethod
    def collate_fn(batch):
        """Collates data samples into batches."""
        new_batch = {}
        keys = batch[0].keys()
        values = list(zip(*[list(b.values()) for b in batch]))
        for i, k in enumerate(keys):
            value = values[i]
            if k == "img":
                value = torch.stack(value, 0)
            if k in {"masks", "keypoints", "bboxes", "cls", "segments", "obb"}:
                value = torch.cat(value, 0)
            new_batch[k] = value
        new_batch["batch_idx"] = list(new_batch["batch_idx"])
        for i in range(len(new_batch["batch_idx"])):
            new_batch["batch_idx"][i] += i  # add target image index for build_targets()
        new_batch["batch_idx"] = torch.cat(new_batch["batch_idx"], 0)
        return new_batch


class YOLOMultiModalDataset(YOLODataset):
    """
    Dataset class for loading object detection and/or segmentation labels in YOLO format.

    Args:
        data (dict, optional): A dataset YAML dictionary. Defaults to None.
        task (str): An explicit arg to point current task, Defaults to 'detect'.

    Returns:
        (torch.utils.data.Dataset): A PyTorch dataset object that can be used for training an object detection model.
    """

    def __init__(self, *args, data=None, task="detect", **kwargs):
        """Initializes a dataset object for object detection tasks with optional specifications."""
        super().__init__(*args, data=data, task=task, **kwargs)

    def update_labels_info(self, label):
        """Add texts information for multi-modal model training."""
        labels = super().update_labels_info(label)
        # NOTE: some categories are concatenated with its synonyms by `/`.
        labels["texts"] = [v.split("/") for _, v in self.data["names"].items()]
        return labels

    def build_transforms(self, hyp=None):
        """Enhances data transformations with optional text augmentation for multi-modal training."""
        transforms = super().build_transforms(hyp)
        if self.augment:
            # NOTE: hard-coded the args for now.
            transforms.insert(-1, RandomLoadText(max_samples=min(self.data["nc"], 80), padding=True))
        return transforms


class GroundingDataset(YOLODataset):
    """Handles object detection tasks by loading annotations from a specified JSON file, supporting YOLO format."""

    def __init__(self, *args, task="detect", json_file, **kwargs):
        """Initializes a GroundingDataset for object detection, loading annotations from a specified JSON file."""
        assert task == "detect", "`GroundingDataset` only support `detect` task for now!"
        self.json_file = json_file
        super().__init__(*args, task=task, data={}, **kwargs)

    def get_img_files(self, img_path):
        """The image files would be read in `get_labels` function, return empty list here."""
        return []

    def get_labels(self):
        """Loads annotations from a JSON file, filters, and normalizes bounding boxes for each image."""
        labels = []
        LOGGER.info("Loading annotation file...")
        with open(self.json_file, "r") as f:
            annotations = json.load(f)
        images = {f'{x["id"]:d}': x for x in annotations["images"]}
        img_to_anns = defaultdict(list)
        for ann in annotations["annotations"]:
            img_to_anns[ann["image_id"]].append(ann)
        for img_id, anns in TQDM(img_to_anns.items(), desc=f"Reading annotations {self.json_file}"):
            img = images[f"{img_id:d}"]
            h, w, f = img["height"], img["width"], img["file_name"]
            im_file = Path(self.img_path) / f
            if not im_file.exists():
                continue
            self.im_files.append(str(im_file))
            bboxes = []
            cat2id = {}
            texts = []
            for ann in anns:
                if ann["iscrowd"]:
                    continue
                box = np.array(ann["bbox"], dtype=np.float32)
                box[:2] += box[2:] / 2
                box[[0, 2]] /= float(w)
                box[[1, 3]] /= float(h)
                if box[2] <= 0 or box[3] <= 0:
                    continue

                cat_name = " ".join([img["caption"][t[0] : t[1]] for t in ann["tokens_positive"]])
                if cat_name not in cat2id:
                    cat2id[cat_name] = len(cat2id)
                    texts.append([cat_name])
                cls = cat2id[cat_name]  # class
                box = [cls] + box.tolist()
                if box not in bboxes:
                    bboxes.append(box)
            lb = np.array(bboxes, dtype=np.float32) if len(bboxes) else np.zeros((0, 5), dtype=np.float32)
            labels.append(
                {
                    "im_file": im_file,
                    "shape": (h, w),
                    "cls": lb[:, 0:1],  # n, 1
                    "bboxes": lb[:, 1:],  # n, 4
                    "normalized": True,
                    "bbox_format": "xywh",
                    "texts": texts,
                }
            )
        return labels

    def build_transforms(self, hyp=None):
        """Configures augmentations for training with optional text loading; `hyp` adjusts augmentation intensity."""
        transforms = super().build_transforms(hyp)
        if self.augment:
            # NOTE: hard-coded the args for now.
            transforms.insert(-1, RandomLoadText(max_samples=80, padding=True))
        return transforms


class YOLOConcatDataset(ConcatDataset):
    """
    Dataset as a concatenation of multiple datasets.

    This class is useful to assemble different existing datasets.
    """

    @staticmethod
    def collate_fn(batch):
        """Collates data samples into batches."""
        return YOLODataset.collate_fn(batch)


# TODO: support semantic segmentation
class SemanticDataset(BaseDataset):
    """
    Semantic Segmentation Dataset.

    This class is responsible for handling datasets used for semantic segmentation tasks. It inherits functionalities
    from the BaseDataset class.

    Note:
        This class is currently a placeholder and needs to be populated with methods and attributes for supporting
        semantic segmentation tasks.
    """

    def __init__(self):
        """Initialize a SemanticDataset object."""
        super().__init__()


class ClassificationDataset:
    """
    Extends torchvision ImageFolder to support YOLO classification tasks, offering functionalities like image
    augmentation, caching, and verification. It's designed to efficiently handle large datasets for training deep
    learning models, with optional image transformations and caching mechanisms to speed up training.

    This class allows for augmentations using both torchvision and Albumentations libraries, and supports caching images
    in RAM or on disk to reduce IO overhead during training. Additionally, it implements a robust verification process
    to ensure data integrity and consistency.

    Attributes:
        cache_ram (bool): Indicates if caching in RAM is enabled.
        cache_disk (bool): Indicates if caching on disk is enabled.
        samples (list): A list of tuples, each containing the path to an image, its class index, path to its .npy cache
                        file (if caching on disk), and optionally the loaded image array (if caching in RAM).
        torch_transforms (callable): PyTorch transforms to be applied to the images.
    """

    def __init__(self, root, args, augment=False, prefix=""):
        """
        Initialize YOLO object with root, image size, augmentations, and cache settings.

        Args:
            root (str): Path to the dataset directory where images are stored in a class-specific folder structure.
            args (Namespace): Configuration containing dataset-related settings such as image size, augmentation
                parameters, and cache settings. It includes attributes like `imgsz` (image size), `fraction` (fraction
                of data to use), `scale`, `fliplr`, `flipud`, `cache` (disk or RAM caching for faster training),
                `auto_augment`, `hsv_h`, `hsv_s`, `hsv_v`, and `crop_fraction`.
            augment (bool, optional): Whether to apply augmentations to the dataset. Default is False.
            prefix (str, optional): Prefix for logging and cache filenames, aiding in dataset identification and
                debugging. Default is an empty string.
        """
        import torchvision  # scope for faster 'import ultralytics'

        # Base class assigned as attribute rather than used as base class to allow for scoping slow torchvision import
        if TORCHVISION_0_18:  # 'allow_empty' argument first introduced in torchvision 0.18
            self.base = torchvision.datasets.ImageFolder(root=root, allow_empty=True)
        else:
            self.base = torchvision.datasets.ImageFolder(root=root)
        self.samples = self.base.samples
        self.root = self.base.root

        # Initialize attributes
        if augment and args.fraction < 1.0:  # reduce training fraction
            self.samples = self.samples[: round(len(self.samples) * args.fraction)]
        self.prefix = colorstr(f"{prefix}: ") if prefix else ""
        self.cache_ram = args.cache is True or str(args.cache).lower() == "ram"  # cache images into RAM
        if self.cache_ram:
            LOGGER.warning(
                "WARNING ⚠️ Classification `cache_ram` training has known memory leak in "
                "https://github.com/ultralytics/ultralytics/issues/9824, setting `cache_ram=False`."
            )
            self.cache_ram = False
        self.cache_disk = str(args.cache).lower() == "disk"  # cache images on hard drive as uncompressed *.npy files
        self.samples = self.verify_images()  # filter out bad images
        self.samples = [list(x) + [Path(x[0]).with_suffix(".npy"), None] for x in self.samples]  # file, index, npy, im
        scale = (1.0 - args.scale, 1.0)  # (0.08, 1.0)
        self.torch_transforms = (
            classify_augmentations(
                size=args.imgsz,
                scale=scale,
                hflip=args.fliplr,
                vflip=args.flipud,
                erasing=args.erasing,
                auto_augment=args.auto_augment,
                hsv_h=args.hsv_h,
                hsv_s=args.hsv_s,
                hsv_v=args.hsv_v,
            )
            if augment
            else classify_transforms(size=args.imgsz, crop_fraction=args.crop_fraction)
        )

    def __getitem__(self, i):
        """Returns subset of data and targets corresponding to given indices."""
        f, j, fn, im = self.samples[i]  # filename, index, filename.with_suffix('.npy'), image
<<<<<<< HEAD
        if self.cache_ram and im is None:
            im = self.samples[i][3] = cv2.imread(f, cv2.IMREAD_UNCHANGED)
=======
        if self.cache_ram:
            if im is None:  # Warning: two separate if statements required here, do not combine this with previous line
                im = self.samples[i][3] = cv2.imread(f)
>>>>>>> a6f4a9f2
        elif self.cache_disk:
            if not fn.exists():  # load npy
                np.save(fn.as_posix(), cv2.imread(f), allow_pickle=False)
            im = np.load(fn)
        else:  # read image
<<<<<<< HEAD
            im = cv2.imread(f, cv2.IMREAD_UNCHANGED)  # BGR

        if len(im.shape) < 3:
            im = cv2.cvtColor(im, cv2.COLOR_GRAY2BGR)
        
        if self.album_transforms:
            sample = self.album_transforms(image=cv2.cvtColor(im, cv2.COLOR_BGR2RGB))['image']
        else:
            sample = self.torch_transforms(im)
        return {'img': sample, 'cls': j}
=======
            im = cv2.imread(f)  # BGR
        # Convert NumPy array to PIL image
        im = Image.fromarray(cv2.cvtColor(im, cv2.COLOR_BGR2RGB))
        sample = self.torch_transforms(im)
        return {"img": sample, "cls": j}
>>>>>>> a6f4a9f2

    def __len__(self) -> int:
        """Return the total number of samples in the dataset."""
        return len(self.samples)

    def verify_images(self):
        """Verify all images in dataset."""
        desc = f"{self.prefix}Scanning {self.root}..."
        path = Path(self.root).with_suffix(".cache")  # *.cache file path

        with contextlib.suppress(FileNotFoundError, AssertionError, AttributeError):
            cache = load_dataset_cache_file(path)  # attempt to load a *.cache file
            assert cache["version"] == DATASET_CACHE_VERSION  # matches current version
            assert cache["hash"] == get_hash([x[0] for x in self.samples])  # identical hash
            nf, nc, n, samples = cache.pop("results")  # found, missing, empty, corrupt, total
            if LOCAL_RANK in {-1, 0}:
                d = f"{desc} {nf} images, {nc} corrupt"
                TQDM(None, desc=d, total=n, initial=n)
                if cache["msgs"]:
                    LOGGER.info("\n".join(cache["msgs"]))  # display warnings
            return samples

        # Run scan if *.cache retrieval failed
        nf, nc, msgs, samples, x = 0, 0, [], [], {}
        with ThreadPool(NUM_THREADS) as pool:
            results = pool.imap(func=verify_image, iterable=zip(self.samples, repeat(self.prefix)))
            pbar = TQDM(results, desc=desc, total=len(self.samples))
            for sample, nf_f, nc_f, msg in pbar:
                if nf_f:
                    samples.append(sample)
                if msg:
                    msgs.append(msg)
                nf += nf_f
                nc += nc_f
                pbar.desc = f"{desc} {nf} images, {nc} corrupt"
            pbar.close()
        if msgs:
            LOGGER.info("\n".join(msgs))
        x["hash"] = get_hash([x[0] for x in self.samples])
        x["results"] = nf, nc, len(samples), samples
        x["msgs"] = msgs  # warnings
        save_dataset_cache_file(self.prefix, path, x, DATASET_CACHE_VERSION)
        return samples<|MERGE_RESOLUTION|>--- conflicted
+++ resolved
@@ -460,37 +460,19 @@
     def __getitem__(self, i):
         """Returns subset of data and targets corresponding to given indices."""
         f, j, fn, im = self.samples[i]  # filename, index, filename.with_suffix('.npy'), image
-<<<<<<< HEAD
-        if self.cache_ram and im is None:
-            im = self.samples[i][3] = cv2.imread(f, cv2.IMREAD_UNCHANGED)
-=======
         if self.cache_ram:
             if im is None:  # Warning: two separate if statements required here, do not combine this with previous line
                 im = self.samples[i][3] = cv2.imread(f)
->>>>>>> a6f4a9f2
         elif self.cache_disk:
             if not fn.exists():  # load npy
                 np.save(fn.as_posix(), cv2.imread(f), allow_pickle=False)
             im = np.load(fn)
         else:  # read image
-<<<<<<< HEAD
-            im = cv2.imread(f, cv2.IMREAD_UNCHANGED)  # BGR
-
-        if len(im.shape) < 3:
-            im = cv2.cvtColor(im, cv2.COLOR_GRAY2BGR)
-        
-        if self.album_transforms:
-            sample = self.album_transforms(image=cv2.cvtColor(im, cv2.COLOR_BGR2RGB))['image']
-        else:
-            sample = self.torch_transforms(im)
-        return {'img': sample, 'cls': j}
-=======
             im = cv2.imread(f)  # BGR
         # Convert NumPy array to PIL image
         im = Image.fromarray(cv2.cvtColor(im, cv2.COLOR_BGR2RGB))
         sample = self.torch_transforms(im)
         return {"img": sample, "cls": j}
->>>>>>> a6f4a9f2
 
     def __len__(self) -> int:
         """Return the total number of samples in the dataset."""
