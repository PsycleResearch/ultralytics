# Ultralytics 🚀 AGPL-3.0 License - https://ultralytics.com/license

import math
import random
from copy import deepcopy
from typing import List, Tuple, Union

import cv2
import numpy as np
import torch
from PIL import Image
from torch.nn import functional as F

from ultralytics.data.utils import polygons2masks, polygons2masks_overlap
from ultralytics.utils import LOGGER, colorstr
from ultralytics.utils.checks import check_version
from ultralytics.utils.instance import Instances
from ultralytics.utils.metrics import bbox_ioa
from ultralytics.utils.ops import segment2box, xywh2xyxy, xyxyxyxy2xywhr
from ultralytics.utils.torch_utils import (
    TORCHVISION_0_10,
    TORCHVISION_0_11,
    TORCHVISION_0_13,
)

DEFAULT_MEAN = (0.0, 0.0, 0.0)
DEFAULT_STD = (1.0, 1.0, 1.0)


class BaseTransform:
    """
    Base class for image transformations in the Ultralytics library.

    This class serves as a foundation for implementing various image processing operations, designed to be
    compatible with both classification and semantic segmentation tasks.

    Methods:
        apply_image: Applies image transformations to labels.
        apply_instances: Applies transformations to object instances in labels.
        apply_semantic: Applies semantic segmentation to an image.
        __call__: Applies all label transformations to an image, instances, and semantic masks.

    Examples:
        >>> transform = BaseTransform()
        >>> labels = {"image": np.array(...), "instances": [...], "semantic": np.array(...)}
        >>> transformed_labels = transform(labels)
    """

    def __init__(self) -> None:
        """
        Initializes the BaseTransform object.

        This constructor sets up the base transformation object, which can be extended for specific image
        processing tasks. It is designed to be compatible with both classification and semantic segmentation.

        Examples:
            >>> transform = BaseTransform()
        """
        pass

    def apply_image(self, labels):
        """
        Applies image transformations to labels.

        This method is intended to be overridden by subclasses to implement specific image transformation
        logic. In its base form, it returns the input labels unchanged.

        Args:
            labels (Any): The input labels to be transformed. The exact type and structure of labels may
                vary depending on the specific implementation.

        Returns:
            (Any): The transformed labels. In the base implementation, this is identical to the input.

        Examples:
            >>> transform = BaseTransform()
            >>> original_labels = [1, 2, 3]
            >>> transformed_labels = transform.apply_image(original_labels)
            >>> print(transformed_labels)
            [1, 2, 3]
        """
        pass

    def apply_instances(self, labels):
        """
        Applies transformations to object instances in labels.

        This method is responsible for applying various transformations to object instances within the given
        labels. It is designed to be overridden by subclasses to implement specific instance transformation
        logic.

        Args:
            labels (dict): A dictionary containing label information, including object instances.

        Returns:
            (dict): The modified labels dictionary with transformed object instances.

        Examples:
            >>> transform = BaseTransform()
            >>> labels = {"instances": Instances(xyxy=torch.rand(5, 4), cls=torch.randint(0, 80, (5,)))}
            >>> transformed_labels = transform.apply_instances(labels)
        """
        pass

    def apply_semantic(self, labels):
        """
        Applies semantic segmentation transformations to an image.

        This method is intended to be overridden by subclasses to implement specific semantic segmentation
        transformations. In its base form, it does not perform any operations.

        Args:
            labels (Any): The input labels or semantic segmentation mask to be transformed.

        Returns:
            (Any): The transformed semantic segmentation mask or labels.

        Examples:
            >>> transform = BaseTransform()
            >>> semantic_mask = np.zeros((100, 100), dtype=np.uint8)
            >>> transformed_mask = transform.apply_semantic(semantic_mask)
        """
        pass

    def __call__(self, labels):
        """
        Applies all label transformations to an image, instances, and semantic masks.

        This method orchestrates the application of various transformations defined in the BaseTransform class
        to the input labels. It sequentially calls the apply_image and apply_instances methods to process the
        image and object instances, respectively.

        Args:
            labels (dict): A dictionary containing image data and annotations. Expected keys include 'img' for
                the image data, and 'instances' for object instances.

        Returns:
            (dict): The input labels dictionary with transformed image and instances.

        Examples:
            >>> transform = BaseTransform()
            >>> labels = {"img": np.random.rand(640, 640, 3), "instances": []}
            >>> transformed_labels = transform(labels)
        """
        self.apply_image(labels)
        self.apply_instances(labels)
        self.apply_semantic(labels)


class Compose:
    """
    A class for composing multiple image transformations.

    Attributes:
        transforms (List[Callable]): A list of transformation functions to be applied sequentially.

    Methods:
        __call__: Applies a series of transformations to input data.
        append: Appends a new transform to the existing list of transforms.
        insert: Inserts a new transform at a specified index in the list of transforms.
        __getitem__: Retrieves a specific transform or a set of transforms using indexing.
        __setitem__: Sets a specific transform or a set of transforms using indexing.
        tolist: Converts the list of transforms to a standard Python list.

    Examples:
        >>> transforms = [RandomFlip(), RandomPerspective(30)]
        >>> compose = Compose(transforms)
        >>> transformed_data = compose(data)
        >>> compose.append(CenterCrop((224, 224)))
        >>> compose.insert(0, RandomFlip())
    """

    def __init__(self, transforms):
        """
        Initializes the Compose object with a list of transforms.

        Args:
            transforms (List[Callable]): A list of callable transform objects to be applied sequentially.

        Examples:
            >>> from ultralytics.data.augment import Compose, RandomHSV, RandomFlip
            >>> transforms = [RandomHSV(), RandomFlip()]
            >>> compose = Compose(transforms)
        """
        self.transforms = transforms if isinstance(transforms, list) else [transforms]

    def __call__(self, data):
        """
        Applies a series of transformations to input data. This method sequentially applies each transformation in the
        Compose object's list of transforms to the input data.

        Args:
            data (Any): The input data to be transformed. This can be of any type, depending on the
                transformations in the list.

        Returns:
            (Any): The transformed data after applying all transformations in sequence.

        Examples:
            >>> transforms = [Transform1(), Transform2(), Transform3()]
            >>> compose = Compose(transforms)
            >>> transformed_data = compose(input_data)
        """
        for t in self.transforms:
            data = t(data)
        return data

    def append(self, transform):
        """
        Appends a new transform to the existing list of transforms.

        Args:
            transform (BaseTransform): The transformation to be added to the composition.

        Examples:
            >>> compose = Compose([RandomFlip(), RandomPerspective()])
            >>> compose.append(RandomHSV())
        """
        self.transforms.append(transform)

    def insert(self, index, transform):
        """
        Inserts a new transform at a specified index in the existing list of transforms.

        Args:
            index (int): The index at which to insert the new transform.
            transform (BaseTransform): The transform object to be inserted.

        Examples:
            >>> compose = Compose([Transform1(), Transform2()])
            >>> compose.insert(1, Transform3())
            >>> len(compose.transforms)
            3
        """
        self.transforms.insert(index, transform)

    def __getitem__(self, index: Union[list, int]) -> "Compose":
        """
        Retrieves a specific transform or a set of transforms using indexing.

        Args:
            index (int | List[int]): Index or list of indices of the transforms to retrieve.

        Returns:
            (Compose): A new Compose object containing the selected transform(s).

        Raises:
            AssertionError: If the index is not of type int or list.

        Examples:
            >>> transforms = [RandomFlip(), RandomPerspective(10), RandomHSV(0.5, 0.5, 0.5)]
            >>> compose = Compose(transforms)
            >>> single_transform = compose[1]  # Returns a Compose object with only RandomPerspective
            >>> multiple_transforms = compose[0:2]  # Returns a Compose object with RandomFlip and RandomPerspective
        """
        assert isinstance(
            index, (int, list)
        ), f"The indices should be either list or int type but got {type(index)}"
        index = [index] if isinstance(index, int) else index
        return Compose([self.transforms[i] for i in index])

    def __setitem__(self, index: Union[list, int], value: Union[list, int]) -> None:
        """
        Sets one or more transforms in the composition using indexing.

        Args:
            index (int | List[int]): Index or list of indices to set transforms at.
            value (Any | List[Any]): Transform or list of transforms to set at the specified index(es).

        Raises:
            AssertionError: If index type is invalid, value type doesn't match index type, or index is out of range.

        Examples:
            >>> compose = Compose([Transform1(), Transform2(), Transform3()])
            >>> compose[1] = NewTransform()  # Replace second transform
            >>> compose[0:2] = [NewTransform1(), NewTransform2()]  # Replace first two transforms
        """
        assert isinstance(
            index, (int, list)
        ), f"The indices should be either list or int type but got {type(index)}"
        if isinstance(index, list):
            assert isinstance(
                value, list
            ), f"The indices should be the same type as values, but got {type(index)} and {type(value)}"
        if isinstance(index, int):
            index, value = [index], [value]
        for i, v in zip(index, value):
            assert i < len(
                self.transforms
            ), f"list index {i} out of range {len(self.transforms)}."
            self.transforms[i] = v

    def tolist(self):
        """
        Converts the list of transforms to a standard Python list.

        Returns:
            (list): A list containing all the transform objects in the Compose instance.

        Examples:
            >>> transforms = [RandomFlip(), RandomPerspective(10), CenterCrop()]
            >>> compose = Compose(transforms)
            >>> transform_list = compose.tolist()
            >>> print(len(transform_list))
            3
        """
        return self.transforms

    def __repr__(self):
        """
        Returns a string representation of the Compose object.

        Returns:
            (str): A string representation of the Compose object, including the list of transforms.

        Examples:
            >>> transforms = [RandomFlip(), RandomPerspective(degrees=10, translate=0.1, scale=0.1)]
            >>> compose = Compose(transforms)
            >>> print(compose)
            Compose([
                RandomFlip(),
                RandomPerspective(degrees=10, translate=0.1, scale=0.1)
            ])
        """
        return (
            f"{self.__class__.__name__}({', '.join([f'{t}' for t in self.transforms])})"
        )


class BaseMixTransform:
    """
    Base class for mix transformations like Cutmix, MixUp and Mosaic.

    This class provides a foundation for implementing mix transformations on datasets. It handles the
    probability-based application of transforms and manages the mixing of multiple images and labels.

    Attributes:
        dataset (Any): The dataset object containing images and labels.
        pre_transform (Callable | None): Optional transform to apply before mixing.
        p (float): Probability of applying the mix transformation.

    Methods:
        __call__: Applies the mix transformation to the input labels.
        _mix_transform: Abstract method to be implemented by subclasses for specific mix operations.
        get_indexes: Abstract method to get indexes of images to be mixed.
        _update_label_text: Updates label text for mixed images.

    Examples:
        >>> class CustomMixTransform(BaseMixTransform):
        ...     def _mix_transform(self, labels):
        ...         # Implement custom mix logic here
        ...         return labels
        ...
        ...     def get_indexes(self):
        ...         return [random.randint(0, len(self.dataset) - 1) for _ in range(3)]
        >>> dataset = YourDataset()
        >>> transform = CustomMixTransform(dataset, p=0.5)
        >>> mixed_labels = transform(original_labels)
    """

    def __init__(self, dataset, pre_transform=None, p=0.0) -> None:
        """
        Initializes the BaseMixTransform object for mix transformations like CutMix, MixUp and Mosaic.

        This class serves as a base for implementing mix transformations in image processing pipelines.

        Args:
            dataset (Any): The dataset object containing images and labels for mixing.
            pre_transform (Callable | None): Optional transform to apply before mixing.
            p (float): Probability of applying the mix transformation. Should be in the range [0.0, 1.0].

        Examples:
            >>> dataset = YOLODataset("path/to/data")
            >>> pre_transform = Compose([RandomFlip(), RandomPerspective()])
            >>> mix_transform = BaseMixTransform(dataset, pre_transform, p=0.5)
        """
        self.dataset = dataset
        self.pre_transform = pre_transform
        self.p = p

    def __call__(self, labels):
        """
        Applies pre-processing transforms and cutmix/mixup/mosaic transforms to labels data.

        This method determines whether to apply the mix transform based on a probability factor. If applied, it
        selects additional images, applies pre-transforms if specified, and then performs the mix transform.

        Args:
            labels (dict): A dictionary containing label data for an image.

        Returns:
            (dict): The transformed labels dictionary, which may include mixed data from other images.

        Examples:
            >>> transform = BaseMixTransform(dataset, pre_transform=None, p=0.5)
            >>> result = transform({"image": img, "bboxes": boxes, "cls": classes})
        """
        if random.uniform(0, 1) > self.p:
            return labels

        # Get index of one or three other images
        indexes = self.get_indexes()
        if isinstance(indexes, int):
            indexes = [indexes]

        # Get images information will be used for Mosaic, CutMix or MixUp
        mix_labels = [self.dataset.get_image_and_label(i) for i in indexes]

        if self.pre_transform is not None:
            for i, data in enumerate(mix_labels):
                mix_labels[i] = self.pre_transform(data)
        labels["mix_labels"] = mix_labels

        # Update cls and texts
        labels = self._update_label_text(labels)
        # Mosaic, CutMix or MixUp
        labels = self._mix_transform(labels)
        labels.pop("mix_labels", None)
        return labels

    def _mix_transform(self, labels):
        """
        Applies CutMix, MixUp or Mosaic augmentation to the label dictionary.

        This method should be implemented by subclasses to perform specific mix transformations like CutMix, MixUp or
        Mosaic. It modifies the input label dictionary in-place with the augmented data.

        Args:
            labels (dict): A dictionary containing image and label data. Expected to have a 'mix_labels' key
                with a list of additional image and label data for mixing.

        Returns:
            (dict): The modified labels dictionary with augmented data after applying the mix transform.

        Examples:
            >>> transform = BaseMixTransform(dataset)
            >>> labels = {"image": img, "bboxes": boxes, "mix_labels": [{"image": img2, "bboxes": boxes2}]}
            >>> augmented_labels = transform._mix_transform(labels)
        """
        raise NotImplementedError

    def get_indexes(self):
        """
        Gets a list of shuffled indexes for mosaic augmentation.

        Returns:
            (List[int]): A list of shuffled indexes from the dataset.

        Examples:
            >>> transform = BaseMixTransform(dataset)
            >>> indexes = transform.get_indexes()
            >>> print(indexes)  # [3, 18, 7, 2]
        """
        return random.randint(0, len(self.dataset) - 1)

    @staticmethod
    def _update_label_text(labels):
        """
        Updates label text and class IDs for mixed labels in image augmentation.

        This method processes the 'texts' and 'cls' fields of the input labels dictionary and any mixed labels,
        creating a unified set of text labels and updating class IDs accordingly.

        Args:
            labels (dict): A dictionary containing label information, including 'texts' and 'cls' fields,
                and optionally a 'mix_labels' field with additional label dictionaries.

        Returns:
            (dict): The updated labels dictionary with unified text labels and updated class IDs.

        Examples:
            >>> labels = {
            ...     "texts": [["cat"], ["dog"]],
            ...     "cls": torch.tensor([[0], [1]]),
            ...     "mix_labels": [{"texts": [["bird"], ["fish"]], "cls": torch.tensor([[0], [1]])}],
            ... }
            >>> updated_labels = self._update_label_text(labels)
            >>> print(updated_labels["texts"])
            [['cat'], ['dog'], ['bird'], ['fish']]
            >>> print(updated_labels["cls"])
            tensor([[0],
                    [1]])
            >>> print(updated_labels["mix_labels"][0]["cls"])
            tensor([[2],
                    [3]])
        """
        if "texts" not in labels:
            return labels

        mix_texts = sum(
            [labels["texts"]] + [x["texts"] for x in labels["mix_labels"]], []
        )
        mix_texts = list({tuple(x) for x in mix_texts})
        text2id = {text: i for i, text in enumerate(mix_texts)}

        for label in [labels] + labels["mix_labels"]:
            for i, cls in enumerate(label["cls"].squeeze(-1).tolist()):
                text = label["texts"][int(cls)]
                label["cls"][i] = text2id[tuple(text)]
            label["texts"] = mix_texts
        return labels


class Mosaic(BaseMixTransform):
    """
    Mosaic augmentation for image datasets.

    This class performs mosaic augmentation by combining multiple (4 or 9) images into a single mosaic image.
    The augmentation is applied to a dataset with a given probability.

    Attributes:
        dataset: The dataset on which the mosaic augmentation is applied.
        imgsz (int): Image size (height and width) after mosaic pipeline of a single image.
        p (float): Probability of applying the mosaic augmentation. Must be in the range 0-1.
        n (int): The grid size, either 4 (for 2x2) or 9 (for 3x3).
        border (Tuple[int, int]): Border size for width and height.

    Methods:
        get_indexes: Returns a list of random indexes from the dataset.
        _mix_transform: Applies mixup transformation to the input image and labels.
        _mosaic3: Creates a 1x3 image mosaic.
        _mosaic4: Creates a 2x2 image mosaic.
        _mosaic9: Creates a 3x3 image mosaic.
        _update_labels: Updates labels with padding.
        _cat_labels: Concatenates labels and clips mosaic border instances.

    Examples:
        >>> from ultralytics.data.augment import Mosaic
        >>> dataset = YourDataset(...)  # Your image dataset
        >>> mosaic_aug = Mosaic(dataset, imgsz=640, p=0.5, n=4)
        >>> augmented_labels = mosaic_aug(original_labels)
    """

    def __init__(self, dataset, imgsz=640, p=1.0, n=4):
        """
        Initializes the Mosaic augmentation object.

        This class performs mosaic augmentation by combining multiple (4 or 9) images into a single mosaic image.
        The augmentation is applied to a dataset with a given probability.

        Args:
            dataset (Any): The dataset on which the mosaic augmentation is applied.
            imgsz (int): Image size (height and width) after mosaic pipeline of a single image.
            p (float): Probability of applying the mosaic augmentation. Must be in the range 0-1.
            n (int): The grid size, either 4 (for 2x2) or 9 (for 3x3).

        Examples:
            >>> from ultralytics.data.augment import Mosaic
            >>> dataset = YourDataset(...)
            >>> mosaic_aug = Mosaic(dataset, imgsz=640, p=0.5, n=4)
        """
        assert 0 <= p <= 1.0, f"The probability should be in range [0, 1], but got {p}."
        assert n in {4, 9}, "grid must be equal to 4 or 9."
        super().__init__(dataset=dataset, p=p)
        self.imgsz = imgsz
        self.border = (-imgsz // 2, -imgsz // 2)  # width, height
        self.n = n
        self.buffer_enabled = self.dataset.cache != "ram"

    def get_indexes(self):
        """
        Returns a list of random indexes from the dataset for mosaic augmentation.

        This method selects random image indexes either from a buffer or from the entire dataset, depending on
        the 'buffer' parameter. It is used to choose images for creating mosaic augmentations.

        Returns:
            (List[int]): A list of random image indexes. The length of the list is n-1, where n is the number
                of images used in the mosaic (either 3 or 8, depending on whether n is 4 or 9).

        Examples:
            >>> mosaic = Mosaic(dataset, imgsz=640, p=1.0, n=4)
            >>> indexes = mosaic.get_indexes()
            >>> print(len(indexes))  # Output: 3
        """
        if self.buffer_enabled:  # select images from buffer
            return random.choices(list(self.dataset.buffer), k=self.n - 1)
        else:  # select any images
            return [random.randint(0, len(self.dataset) - 1) for _ in range(self.n - 1)]

    def _mix_transform(self, labels):
        """
        Applies mosaic augmentation to the input image and labels.

        This method combines multiple images (3, 4, or 9) into a single mosaic image based on the 'n' attribute.
        It ensures that rectangular annotations are not present and that there are other images available for
        mosaic augmentation.

        Args:
            labels (dict): A dictionary containing image data and annotations. Expected keys include:
                - 'rect_shape': Should be None as rect and mosaic are mutually exclusive.
                - 'mix_labels': A list of dictionaries containing data for other images to be used in the mosaic.

        Returns:
            (dict): A dictionary containing the mosaic-augmented image and updated annotations.

        Raises:
            AssertionError: If 'rect_shape' is not None or if 'mix_labels' is empty.

        Examples:
            >>> mosaic = Mosaic(dataset, imgsz=640, p=1.0, n=4)
            >>> augmented_data = mosaic._mix_transform(labels)
        """
        assert (
            labels.get("rect_shape", None) is None
        ), "rect and mosaic are mutually exclusive."
        assert len(
            labels.get("mix_labels", [])
        ), "There are no other images for mosaic augment."
        return (
            self._mosaic3(labels)
            if self.n == 3
            else self._mosaic4(labels) if self.n == 4 else self._mosaic9(labels)
        )  # This code is modified for mosaic3 method.

    def _mosaic3(self, labels):
        """
        Creates a 1x3 image mosaic by combining three images.

        This method arranges three images in a horizontal layout, with the main image in the center and two
        additional images on either side. It's part of the Mosaic augmentation technique used in object detection.

        Args:
            labels (dict): A dictionary containing image and label information for the main (center) image.
                Must include 'img' key with the image array, and 'mix_labels' key with a list of two
                dictionaries containing information for the side images.

        Returns:
            (dict): A dictionary with the mosaic image and updated labels. Keys include:
                - 'img' (np.ndarray): The mosaic image array with shape (H, W, C).
                - Other keys from the input labels, updated to reflect the new image dimensions.

        Examples:
            >>> mosaic = Mosaic(dataset, imgsz=640, p=1.0, n=3)
            >>> labels = {
            ...     "img": np.random.rand(480, 640, 3),
            ...     "mix_labels": [{"img": np.random.rand(480, 640, 3)} for _ in range(2)],
            ... }
            >>> result = mosaic._mosaic3(labels)
            >>> print(result["img"].shape)
            (640, 640, 3)
        """
        mosaic_labels = []
        s = self.imgsz
        for i in range(3):
            labels_patch = labels if i == 0 else labels["mix_labels"][i - 1]
            # Load image
            img = labels_patch["img"]
            h, w = labels_patch.pop("resized_shape")

            # Place img in img3
            if i == 0:  # center
                img3 = np.full(
                    (s * 3, s * 3, img.shape[2]), 114, dtype=np.uint8
                )  # base image with 3 tiles
                h0, w0 = h, w
                c = s, s, s + w, s + h  # xmin, ymin, xmax, ymax (base) coordinates
            elif i == 1:  # right
                c = s + w0, s, s + w0 + w, s + h
            elif i == 2:  # left
                c = s - w, s + h0 - h, s, s + h0

            padw, padh = c[:2]
            x1, y1, x2, y2 = (max(x, 0) for x in c)  # allocate coordinates

            img3[y1:y2, x1:x2] = img[
                y1 - padh :, x1 - padw :
            ]  # img3[ymin:ymax, xmin:xmax]
            # hp, wp = h, w  # height, width previous for next iteration

            # Labels assuming imgsz*2 mosaic size
            labels_patch = self._update_labels(
                labels_patch, padw + self.border[0], padh + self.border[1]
            )
            mosaic_labels.append(labels_patch)
        final_labels = self._cat_labels(mosaic_labels)

        final_labels["img"] = img3[
            -self.border[0] : self.border[0], -self.border[1] : self.border[1]
        ]
        return final_labels

    def _mosaic4(self, labels):
        """
        Creates a 2x2 image mosaic from four input images.

        This method combines four images into a single mosaic image by placing them in a 2x2 grid. It also
        updates the corresponding labels for each image in the mosaic.

        Args:
            labels (dict): A dictionary containing image data and labels for the base image (index 0) and three
                additional images (indices 1-3) in the 'mix_labels' key.

        Returns:
            (dict): A dictionary containing the mosaic image and updated labels. The 'img' key contains the mosaic
                image as a numpy array, and other keys contain the combined and adjusted labels for all four images.

        Examples:
            >>> mosaic = Mosaic(dataset, imgsz=640, p=1.0, n=4)
            >>> labels = {
            ...     "img": np.random.rand(480, 640, 3),
            ...     "mix_labels": [{"img": np.random.rand(480, 640, 3)} for _ in range(3)],
            ... }
            >>> result = mosaic._mosaic4(labels)
            >>> assert result["img"].shape == (1280, 1280, 3)
        """
        mosaic_labels = []
        s = self.imgsz
        yc, xc = (
            int(random.uniform(-x, 2 * s + x)) for x in self.border
        )  # mosaic center x, y
        for i in range(4):
            labels_patch = labels if i == 0 else labels["mix_labels"][i - 1]
            # Load image
            img = labels_patch["img"]
            h, w = labels_patch.pop("resized_shape")

            # Place img in img4
            if i == 0:  # top left
                img4 = np.full(
                    (s * 2, s * 2, img.shape[2]), 114, dtype=img.dtype
                )  # base image with 4 tiles
                x1a, y1a, x2a, y2a = (
                    max(xc - w, 0),
                    max(yc - h, 0),
                    xc,
                    yc,
                )  # xmin, ymin, xmax, ymax (large image)
                x1b, y1b, x2b, y2b = (
                    w - (x2a - x1a),
                    h - (y2a - y1a),
                    w,
                    h,
                )  # xmin, ymin, xmax, ymax (small image)
            elif i == 1:  # top right
                x1a, y1a, x2a, y2a = xc, max(yc - h, 0), min(xc + w, s * 2), yc
                x1b, y1b, x2b, y2b = 0, h - (y2a - y1a), min(w, x2a - x1a), h
            elif i == 2:  # bottom left
                x1a, y1a, x2a, y2a = max(xc - w, 0), yc, xc, min(s * 2, yc + h)
                x1b, y1b, x2b, y2b = w - (x2a - x1a), 0, w, min(y2a - y1a, h)
            elif i == 3:  # bottom right
                x1a, y1a, x2a, y2a = xc, yc, min(xc + w, s * 2), min(s * 2, yc + h)
                x1b, y1b, x2b, y2b = 0, 0, min(w, x2a - x1a), min(y2a - y1a, h)

            img4[y1a:y2a, x1a:x2a] = img[y1b:y2b, x1b:x2b]  # img4[ymin:ymax, xmin:xmax]
            padw = x1a - x1b
            padh = y1a - y1b

            labels_patch = self._update_labels(labels_patch, padw, padh)
            mosaic_labels.append(labels_patch)
        final_labels = self._cat_labels(mosaic_labels)
        final_labels["img"] = img4
        return final_labels

    def _mosaic9(self, labels):
        """
        Creates a 3x3 image mosaic from the input image and eight additional images.

        This method combines nine images into a single mosaic image. The input image is placed at the center,
        and eight additional images from the dataset are placed around it in a 3x3 grid pattern.

        Args:
            labels (dict): A dictionary containing the input image and its associated labels. It should have
                the following keys:
                - 'img' (numpy.ndarray): The input image.
                - 'resized_shape' (Tuple[int, int]): The shape of the resized image (height, width).
                - 'mix_labels' (List[Dict]): A list of dictionaries containing information for the additional
                  eight images, each with the same structure as the input labels.

        Returns:
            (dict): A dictionary containing the mosaic image and updated labels. It includes the following keys:
                - 'img' (numpy.ndarray): The final mosaic image.
                - Other keys from the input labels, updated to reflect the new mosaic arrangement.

        Examples:
            >>> mosaic = Mosaic(dataset, imgsz=640, p=1.0, n=9)
            >>> input_labels = dataset[0]
            >>> mosaic_result = mosaic._mosaic9(input_labels)
            >>> mosaic_image = mosaic_result["img"]
        """
        mosaic_labels = []
        s = self.imgsz
        hp, wp = -1, -1  # height, width previous
        for i in range(9):
            labels_patch = labels if i == 0 else labels["mix_labels"][i - 1]
            # Load image
            img = labels_patch["img"]
            h, w = labels_patch.pop("resized_shape")

            # Place img in img9
            if i == 0:  # center
                img9 = np.full(
                    (s * 3, s * 3, img.shape[2]), 114, dtype=img.dtype
                )  # base image with 4 tiles
                h0, w0 = h, w
                c = s, s, s + w, s + h  # xmin, ymin, xmax, ymax (base) coordinates
            elif i == 1:  # top
                c = s, s - h, s + w, s
            elif i == 2:  # top right
                c = s + wp, s - h, s + wp + w, s
            elif i == 3:  # right
                c = s + w0, s, s + w0 + w, s + h
            elif i == 4:  # bottom right
                c = s + w0, s + hp, s + w0 + w, s + hp + h
            elif i == 5:  # bottom
                c = s + w0 - w, s + h0, s + w0, s + h0 + h
            elif i == 6:  # bottom left
                c = s + w0 - wp - w, s + h0, s + w0 - wp, s + h0 + h
            elif i == 7:  # left
                c = s - w, s + h0 - h, s, s + h0
            elif i == 8:  # top left
                c = s - w, s + h0 - hp - h, s, s + h0 - hp

            padw, padh = c[:2]
            x1, y1, x2, y2 = (max(x, 0) for x in c)  # allocate coordinates

            # Image
            img9[y1:y2, x1:x2] = img[
                y1 - padh :, x1 - padw :
            ]  # img9[ymin:ymax, xmin:xmax]
            hp, wp = h, w  # height, width previous for next iteration

            # Labels assuming imgsz*2 mosaic size
            labels_patch = self._update_labels(
                labels_patch, padw + self.border[0], padh + self.border[1]
            )
            mosaic_labels.append(labels_patch)
        final_labels = self._cat_labels(mosaic_labels)

        final_labels["img"] = img9[
            -self.border[0] : self.border[0], -self.border[1] : self.border[1]
        ]
        return final_labels

    @staticmethod
    def _update_labels(labels, padw, padh):
        """
        Updates label coordinates with padding values.

        This method adjusts the bounding box coordinates of object instances in the labels by adding padding
        values. It also denormalizes the coordinates if they were previously normalized.

        Args:
            labels (dict): A dictionary containing image and instance information.
            padw (int): Padding width to be added to the x-coordinates.
            padh (int): Padding height to be added to the y-coordinates.

        Returns:
            (dict): Updated labels dictionary with adjusted instance coordinates.

        Examples:
            >>> labels = {"img": np.zeros((100, 100, 3)), "instances": Instances(...)}
            >>> padw, padh = 50, 50
            >>> updated_labels = Mosaic._update_labels(labels, padw, padh)
        """
        nh, nw = labels["img"].shape[:2]
        labels["instances"].convert_bbox(format="xyxy")
        labels["instances"].denormalize(nw, nh)
        labels["instances"].add_padding(padw, padh)
        return labels

    def _cat_labels(self, mosaic_labels):
        """
        Concatenates and processes labels for mosaic augmentation.

        This method combines labels from multiple images used in mosaic augmentation, clips instances to the
        mosaic border, and removes zero-area boxes.

        Args:
            mosaic_labels (List[Dict]): A list of label dictionaries for each image in the mosaic.

        Returns:
            (dict): A dictionary containing concatenated and processed labels for the mosaic image, including:
                - im_file (str): File path of the first image in the mosaic.
                - ori_shape (Tuple[int, int]): Original shape of the first image.
                - resized_shape (Tuple[int, int]): Shape of the mosaic image (imgsz * 2, imgsz * 2).
                - cls (np.ndarray): Concatenated class labels.
                - instances (Instances): Concatenated instance annotations.
                - mosaic_border (Tuple[int, int]): Mosaic border size.
                - texts (List[str], optional): Text labels if present in the original labels.

        Examples:
            >>> mosaic = Mosaic(dataset, imgsz=640)
            >>> mosaic_labels = [{"cls": np.array([0, 1]), "instances": Instances(...)} for _ in range(4)]
            >>> result = mosaic._cat_labels(mosaic_labels)
            >>> print(result.keys())
            dict_keys(['im_file', 'ori_shape', 'resized_shape', 'cls', 'instances', 'mosaic_border'])
        """
        if len(mosaic_labels) == 0:
            return {}
        cls = []
        instances = []
        imgsz = self.imgsz * 2  # mosaic imgsz
        for labels in mosaic_labels:
            cls.append(labels["cls"])
            instances.append(labels["instances"])
        # Final labels
        final_labels = {
            "im_file": mosaic_labels[0]["im_file"],
            "ori_shape": mosaic_labels[0]["ori_shape"],
            "resized_shape": (imgsz, imgsz),
            "cls": np.concatenate(cls, 0),
            "instances": Instances.concatenate(instances, axis=0),
            "mosaic_border": self.border,
        }
        final_labels["instances"].clip(imgsz, imgsz)
        good = final_labels["instances"].remove_zero_area_boxes()
        final_labels["cls"] = final_labels["cls"][good]
        if "texts" in mosaic_labels[0]:
            final_labels["texts"] = mosaic_labels[0]["texts"]
        return final_labels


class MixUp(BaseMixTransform):
    """
    Applies MixUp augmentation to image datasets.

    This class implements the MixUp augmentation technique as described in the paper [mixup: Beyond Empirical Risk
    Minimization](https://arxiv.org/abs/1710.09412). MixUp combines two images and their labels using a random weight.

    Attributes:
        dataset (Any): The dataset to which MixUp augmentation will be applied.
        pre_transform (Callable | None): Optional transform to apply before MixUp.
        p (float): Probability of applying MixUp augmentation.

    Methods:
        _mix_transform: Applies MixUp augmentation to the input labels.

    Examples:
        >>> from ultralytics.data.augment import MixUp
        >>> dataset = YourDataset(...)  # Your image dataset
        >>> mixup = MixUp(dataset, p=0.5)
        >>> augmented_labels = mixup(original_labels)
    """

    def __init__(self, dataset, pre_transform=None, p=0.0) -> None:
        """
        Initializes the MixUp augmentation object.

        MixUp is an image augmentation technique that combines two images by taking a weighted sum of their pixel
        values and labels. This implementation is designed for use with the Ultralytics YOLO framework.

        Args:
            dataset (Any): The dataset to which MixUp augmentation will be applied.
            pre_transform (Callable | None): Optional transform to apply to images before MixUp.
            p (float): Probability of applying MixUp augmentation to an image. Must be in the range [0, 1].

        Examples:
            >>> from ultralytics.data.dataset import YOLODataset
            >>> dataset = YOLODataset("path/to/data.yaml")
            >>> mixup = MixUp(dataset, pre_transform=None, p=0.5)
        """
        super().__init__(dataset=dataset, pre_transform=pre_transform, p=p)

    def _mix_transform(self, labels):
        """
        Applies MixUp augmentation to the input labels.

        This method implements the MixUp augmentation technique as described in the paper
        "mixup: Beyond Empirical Risk Minimization" (https://arxiv.org/abs/1710.09412).

        Args:
            labels (dict): A dictionary containing the original image and label information.

        Returns:
            (dict): A dictionary containing the mixed-up image and combined label information.

        Examples:
            >>> mixer = MixUp(dataset)
            >>> mixed_labels = mixer._mix_transform(labels)
        """
        r = np.random.beta(32.0, 32.0)  # mixup ratio, alpha=beta=32.0
        labels2 = labels["mix_labels"][0]
        labels["img"] = (labels["img"] * r + labels2["img"] * (1 - r)).astype(np.uint8)
        labels["instances"] = Instances.concatenate(
            [labels["instances"], labels2["instances"]], axis=0
        )
        labels["cls"] = np.concatenate([labels["cls"], labels2["cls"]], 0)
        return labels


class CutMix(BaseMixTransform):
    """
    Applies CutMix augmentation to image datasets as described in the paper https://arxiv.org/abs/1905.04899.

    CutMix combines two images by replacing a random rectangular region of one image with the corresponding region from another image,
    and adjusts the labels proportionally to the area of the mixed region.

    Attributes:
        dataset (Any): The dataset to which CutMix augmentation will be applied.
        pre_transform (Callable | None): Optional transform to apply before CutMix.
        p (float): Probability of applying CutMix augmentation.
        beta (float): Beta distribution parameter for sampling the mixing ratio (default=1.0).
        num_areas (int): Number of areas to try to cut and mix (default=3).

    Methods:
        _mix_transform: Applies CutMix augmentation to the input labels.
        _rand_bbox: Generates random bounding box coordinates for the cut region.

    Examples:
        >>> from ultralytics.data.augment import CutMix
        >>> dataset = YourDataset(...)  # Your image dataset
        >>> cutmix = CutMix(dataset, p=0.5)
        >>> augmented_labels = cutmix(original_labels)
    """

    def __init__(
        self, dataset, pre_transform=None, p=0.0, beta=1.0, num_areas=3
    ) -> None:
        """
        Initializes the CutMix augmentation object.

        Args:
            dataset (Any): The dataset to which CutMix augmentation will be applied.
            pre_transform (Callable | None): Optional transform to apply before CutMix.
            p (float): Probability of applying CutMix augmentation.
            beta (float): Beta distribution parameter for sampling the mixing ratio (default=1.0).
            num_areas (int): Number of areas to try to cut and mix (default=3).
        """
        super().__init__(dataset=dataset, pre_transform=pre_transform, p=p)
        self.beta = beta
        self.num_areas = num_areas

    def _rand_bbox(self, width, height):
        """
        Generates random bounding box coordinates for the cut region.

        Args:
            width (int): Width of the image.
            height (int): Height of the image.

        Returns:
            (tuple): (x1, y1, x2, y2) coordinates of the bounding box.
        """
        # Sample mixing ratio from Beta distribution
        lam = np.random.beta(self.beta, self.beta)

        cut_ratio = np.sqrt(1.0 - lam)
        cut_w = int(width * cut_ratio)
        cut_h = int(height * cut_ratio)

        # Random center
        cx = np.random.randint(width)
        cy = np.random.randint(height)

        # Bounding box coordinates
        x1 = np.clip(cx - cut_w // 2, 0, width)
        y1 = np.clip(cy - cut_h // 2, 0, height)
        x2 = np.clip(cx + cut_w // 2, 0, width)
        y2 = np.clip(cy + cut_h // 2, 0, height)

        return x1, y1, x2, y2

    def _mix_transform(self, labels):
        """
        Applies CutMix augmentation to the input labels.

        Args:
            labels (dict): A dictionary containing the original image and label information.

        Returns:
            (dict): A dictionary containing the mixed image and adjusted labels.

        Examples:
            >>> cutter = CutMix(dataset)
            >>> mixed_labels = cutter._mix_transform(labels)
        """
        # Get a random second image
        h, w = labels["img"].shape[:2]

        cut_areas = np.asarray(
            [self._rand_bbox(w, h) for _ in range(self.num_areas)], dtype=np.float32
        )
        ioa1 = bbox_ioa(
            cut_areas, labels["instances"].bboxes
        )  # (self.num_areas, num_boxes)
        idx = np.nonzero(ioa1.sum(axis=1) <= 0)[0]
        if len(idx) == 0:
            return labels

        labels2 = labels.pop("mix_labels")[0]
        area = cut_areas[np.random.choice(idx)]  # randomle select one
        ioa2 = bbox_ioa(area[None], labels2["instances"].bboxes).squeeze(0)
        indexes2 = np.nonzero(
            ioa2 >= (0.01 if len(labels["instances"].segments) else 0.1)
        )[0]
        if len(indexes2) == 0:
            return labels

        instances2 = labels2["instances"][indexes2]
        instances2.convert_bbox("xyxy")
        instances2.denormalize(w, h)

        # Apply CutMix
        x1, y1, x2, y2 = area.astype(np.int32)
        labels["img"][y1:y2, x1:x2] = labels2["img"][y1:y2, x1:x2]

        # Restrain instances2 to the random bounding border
        instances2.add_padding(-x1, -y1)
        instances2.clip(x2 - x1, y2 - y1)
        instances2.add_padding(x1, y1)

        labels["cls"] = np.concatenate(
            [labels["cls"], labels2["cls"][indexes2]], axis=0
        )
        labels["instances"] = Instances.concatenate(
            [labels["instances"], instances2], axis=0
        )
        return labels


class RandomPerspective:
    """
    Implements random perspective and affine transformations on images and corresponding annotations.

    This class applies random rotations, translations, scaling, shearing, and perspective transformations
    to images and their associated bounding boxes, segments, and keypoints. It can be used as part of an
    augmentation pipeline for object detection and instance segmentation tasks.

    Attributes:
        degrees (float): Maximum absolute degree range for random rotations.
        translate (float): Maximum translation as a fraction of the image size.
        scale (float): Scaling factor range, e.g., scale=0.1 means 0.9-1.1.
        shear (float): Maximum shear angle in degrees.
        perspective (float): Perspective distortion factor.
        border (Tuple[int, int]): Mosaic border size as (x, y).
        pre_transform (Callable | None): Optional transform to apply before the random perspective.

    Methods:
        affine_transform: Applies affine transformations to the input image.
        apply_bboxes: Transforms bounding boxes using the affine matrix.
        apply_segments: Transforms segments and generates new bounding boxes.
        apply_keypoints: Transforms keypoints using the affine matrix.
        __call__: Applies the random perspective transformation to images and annotations.
        box_candidates: Filters transformed bounding boxes based on size and aspect ratio.

    Examples:
        >>> transform = RandomPerspective(degrees=10, translate=0.1, scale=0.1, shear=10)
        >>> image = np.random.randint(0, 255, (640, 640, 3), dtype=np.uint8)
        >>> labels = {"img": image, "cls": np.array([0, 1]), "instances": Instances(...)}
        >>> result = transform(labels)
        >>> transformed_image = result["img"]
        >>> transformed_instances = result["instances"]
    """

    def __init__(
        self,
        degrees=0.0,
        translate=0.1,
        scale=0.5,
        shear=0.0,
        perspective=0.0,
        border=(0, 0),
        pre_transform=None,
    ):
        """
        Initializes RandomPerspective object with transformation parameters.

        This class implements random perspective and affine transformations on images and corresponding bounding boxes,
        segments, and keypoints. Transformations include rotation, translation, scaling, and shearing.

        Args:
            degrees (float): Degree range for random rotations.
            translate (float): Fraction of total width and height for random translation.
            scale (float): Scaling factor interval, e.g., a scale factor of 0.5 allows a resize between 50%-150%.
            shear (float): Shear intensity (angle in degrees).
            perspective (float): Perspective distortion factor.
            border (Tuple[int, int]): Tuple specifying mosaic border (top/bottom, left/right).
            pre_transform (Callable | None): Function/transform to apply to the image before starting the random
                transformation.

        Examples:
            >>> transform = RandomPerspective(degrees=10.0, translate=0.1, scale=0.5, shear=5.0)
            >>> result = transform(labels)  # Apply random perspective to labels
        """
        self.degrees = degrees
        self.translate = translate
        self.scale = scale
        self.shear = shear
        self.perspective = perspective
        self.border = border  # mosaic border
        self.pre_transform = pre_transform

    def affine_transform(self, img, border):
        """
        Applies a sequence of affine transformations centered around the image center.

        This function performs a series of geometric transformations on the input image, including
        translation, perspective change, rotation, scaling, and shearing. The transformations are
        applied in a specific order to maintain consistency.

        Args:
            img (np.ndarray): Input image to be transformed.
            border (Tuple[int, int]): Border dimensions for the transformed image.

        Returns:
            img (np.ndarray): Transformed image.
            M (np.ndarray): 3x3 transformation matrix.
            s (float): Scale factor applied during the transformation.

        Examples:
            >>> import numpy as np
            >>> img = np.random.rand(100, 100, 3)
            >>> border = (10, 10)
            >>> transformed_img, matrix, scale = affine_transform(img, border)
        """
        # Center
        C = np.eye(3, dtype=np.float32)

        C[0, 2] = -img.shape[1] / 2  # x translation (pixels)
        C[1, 2] = -img.shape[0] / 2  # y translation (pixels)

        # Perspective
        P = np.eye(3, dtype=np.float32)
        P[2, 0] = random.uniform(
            -self.perspective, self.perspective
        )  # x perspective (about y)
        P[2, 1] = random.uniform(
            -self.perspective, self.perspective
        )  # y perspective (about x)

        # Rotation and Scale
        R = np.eye(3, dtype=np.float32)
        a = random.uniform(-self.degrees, self.degrees)
        # a += random.choice([-180, -90, 0, 90])  # add 90deg rotations to small rotations
        s = random.uniform(1 - self.scale, 1 + self.scale)
        # s = 2 ** random.uniform(-scale, scale)
        R[:2] = cv2.getRotationMatrix2D(angle=a, center=(0, 0), scale=s)

        # Shear
        S = np.eye(3, dtype=np.float32)
        S[0, 1] = math.tan(
            random.uniform(-self.shear, self.shear) * math.pi / 180
        )  # x shear (deg)
        S[1, 0] = math.tan(
            random.uniform(-self.shear, self.shear) * math.pi / 180
        )  # y shear (deg)

        # Translation
        T = np.eye(3, dtype=np.float32)
        T[0, 2] = (
            random.uniform(0.5 - self.translate, 0.5 + self.translate) * self.size[0]
        )  # x translation (pixels)
        T[1, 2] = (
            random.uniform(0.5 - self.translate, 0.5 + self.translate) * self.size[1]
        )  # y translation (pixels)

        # Combined rotation matrix
        M = T @ S @ R @ P @ C  # order of operations (right to left) is IMPORTANT
        # Affine image
        if (
            (border[0] != 0) or (border[1] != 0) or (M != np.eye(3)).any()
        ):  # image changed
            if self.perspective:
                img = cv2.warpPerspective(
                    img, M, dsize=self.size, borderValue=(114, 114, 114)
                )
            else:  # affine
<<<<<<< HEAD
                img = cv2.warpAffine(
                    img, M[:2], dsize=self.size, borderValue=(114, 114, 114)
                )
=======
                img = cv2.warpAffine(img, M[:2], dsize=self.size, borderValue=(114, 114, 114))
            if img.ndim == 2:
                img = img[..., None]
>>>>>>> 5e892b62
        return img, M, s

    def apply_bboxes(self, bboxes, M):
        """
        Apply affine transformation to bounding boxes.

        This function applies an affine transformation to a set of bounding boxes using the provided
        transformation matrix.

        Args:
            bboxes (torch.Tensor): Bounding boxes in xyxy format with shape (N, 4), where N is the number
                of bounding boxes.
            M (torch.Tensor): Affine transformation matrix with shape (3, 3).

        Returns:
            (torch.Tensor): Transformed bounding boxes in xyxy format with shape (N, 4).

        Examples:
            >>> bboxes = torch.tensor([[10, 10, 20, 20], [30, 30, 40, 40]])
            >>> M = torch.eye(3)
            >>> transformed_bboxes = apply_bboxes(bboxes, M)
        """
        n = len(bboxes)
        if n == 0:
            return bboxes

        xy = np.ones((n * 4, 3), dtype=bboxes.dtype)
        xy[:, :2] = bboxes[:, [0, 1, 2, 3, 0, 3, 2, 1]].reshape(
            n * 4, 2
        )  # x1y1, x2y2, x1y2, x2y1
        xy = xy @ M.T  # transform
        xy = (xy[:, :2] / xy[:, 2:3] if self.perspective else xy[:, :2]).reshape(
            n, 8
        )  # perspective rescale or affine

        # Create new boxes
        x = xy[:, [0, 2, 4, 6]]
        y = xy[:, [1, 3, 5, 7]]
        return (
            np.concatenate((x.min(1), y.min(1), x.max(1), y.max(1)), dtype=bboxes.dtype)
            .reshape(4, n)
            .T
        )

    def apply_segments(self, segments, M):
        """
        Apply affine transformations to segments and generate new bounding boxes.

        This function applies affine transformations to input segments and generates new bounding boxes based on
        the transformed segments. It clips the transformed segments to fit within the new bounding boxes.

        Args:
            segments (np.ndarray): Input segments with shape (N, M, 2), where N is the number of segments and M is the
                number of points in each segment.
            M (np.ndarray): Affine transformation matrix with shape (3, 3).

        Returns:
            bboxes (np.ndarray): New bounding boxes with shape (N, 4) in xyxy format.
            segments (np.ndarray): Transformed and clipped segments with shape (N, M, 2).

        Examples:
            >>> segments = np.random.rand(10, 500, 2)  # 10 segments with 500 points each
            >>> M = np.eye(3)  # Identity transformation matrix
            >>> new_bboxes, new_segments = apply_segments(segments, M)
        """
        n, num = segments.shape[:2]
        if n == 0:
            return [], segments

        xy = np.ones((n * num, 3), dtype=segments.dtype)
        segments = segments.reshape(-1, 2)
        xy[:, :2] = segments
        xy = xy @ M.T  # transform
        xy = xy[:, :2] / xy[:, 2:3]
        segments = xy.reshape(n, -1, 2)
        bboxes = np.stack(
            [segment2box(xy, self.size[0], self.size[1]) for xy in segments], 0
        )
        segments[..., 0] = segments[..., 0].clip(bboxes[:, 0:1], bboxes[:, 2:3])
        segments[..., 1] = segments[..., 1].clip(bboxes[:, 1:2], bboxes[:, 3:4])
        return bboxes, segments

    def apply_keypoints(self, keypoints, M):
        """
        Applies affine transformation to keypoints.

        This method transforms the input keypoints using the provided affine transformation matrix. It handles
        perspective rescaling if necessary and updates the visibility of keypoints that fall outside the image
        boundaries after transformation.

        Args:
            keypoints (np.ndarray): Array of keypoints with shape (N, 17, 3), where N is the number of instances,
                17 is the number of keypoints per instance, and 3 represents (x, y, visibility).
            M (np.ndarray): 3x3 affine transformation matrix.

        Returns:
            (np.ndarray): Transformed keypoints array with the same shape as input (N, 17, 3).

        Examples:
            >>> random_perspective = RandomPerspective()
            >>> keypoints = np.random.rand(5, 17, 3)  # 5 instances, 17 keypoints each
            >>> M = np.eye(3)  # Identity transformation
            >>> transformed_keypoints = random_perspective.apply_keypoints(keypoints, M)
        """
        n, nkpt = keypoints.shape[:2]
        if n == 0:
            return keypoints
        xy = np.ones((n * nkpt, 3), dtype=keypoints.dtype)
        visible = keypoints[..., 2].reshape(n * nkpt, 1)
        xy[:, :2] = keypoints[..., :2].reshape(n * nkpt, 2)
        xy = xy @ M.T  # transform
        xy = xy[:, :2] / xy[:, 2:3]  # perspective rescale or affine
        out_mask = (
            (xy[:, 0] < 0)
            | (xy[:, 1] < 0)
            | (xy[:, 0] > self.size[0])
            | (xy[:, 1] > self.size[1])
        )
        visible[out_mask] = 0
        return np.concatenate([xy, visible], axis=-1).reshape(n, nkpt, 3)

    def __call__(self, labels):
        """
        Applies random perspective and affine transformations to an image and its associated labels.

        This method performs a series of transformations including rotation, translation, scaling, shearing,
        and perspective distortion on the input image and adjusts the corresponding bounding boxes, segments,
        and keypoints accordingly.

        Args:
            labels (dict): A dictionary containing image data and annotations.
                Must include:
                    'img' (np.ndarray): The input image.
                    'cls' (np.ndarray): Class labels.
                    'instances' (Instances): Object instances with bounding boxes, segments, and keypoints.
                May include:
                    'mosaic_border' (Tuple[int, int]): Border size for mosaic augmentation.

        Returns:
            (dict): Transformed labels dictionary containing:
                - 'img' (np.ndarray): The transformed image.
                - 'cls' (np.ndarray): Updated class labels.
                - 'instances' (Instances): Updated object instances.
                - 'resized_shape' (Tuple[int, int]): New image shape after transformation.

        Examples:
            >>> transform = RandomPerspective()
            >>> image = np.random.randint(0, 255, (640, 640, 3), dtype=np.uint8)
            >>> labels = {
            ...     "img": image,
            ...     "cls": np.array([0, 1, 2]),
            ...     "instances": Instances(bboxes=np.array([[10, 10, 50, 50], [100, 100, 150, 150]])),
            ... }
            >>> result = transform(labels)
            >>> assert result["img"].shape[:2] == result["resized_shape"]
        """
        if self.pre_transform and "mosaic_border" not in labels:
            labels = self.pre_transform(labels)
        labels.pop("ratio_pad", None)  # do not need ratio pad

        img = labels["img"]
        cls = labels["cls"]
        instances = labels.pop("instances")
        # Make sure the coord formats are right
        instances.convert_bbox(format="xyxy")
        instances.denormalize(*img.shape[:2][::-1])

        border = labels.pop("mosaic_border", self.border)
        self.size = img.shape[1] + border[1] * 2, img.shape[0] + border[0] * 2  # w, h
        # M is affine matrix
        # Scale for func:`box_candidates`
        img, M, scale = self.affine_transform(img, border)

        bboxes = self.apply_bboxes(instances.bboxes, M)

        segments = instances.segments
        keypoints = instances.keypoints
        # Update bboxes if there are segments.
        if len(segments):
            bboxes, segments = self.apply_segments(segments, M)

        if keypoints is not None:
            keypoints = self.apply_keypoints(keypoints, M)
        new_instances = Instances(
            bboxes, segments, keypoints, bbox_format="xyxy", normalized=False
        )
        # Clip
        new_instances.clip(*self.size)

        # Filter instances
        instances.scale(scale_w=scale, scale_h=scale, bbox_only=True)
        # Make the bboxes have the same scale with new_bboxes
        i = self.box_candidates(
            box1=instances.bboxes.T,
            box2=new_instances.bboxes.T,
            area_thr=0.01 if len(segments) else 0.10,
        )
        labels["instances"] = new_instances[i]
        labels["cls"] = cls[i]
        labels["img"] = img
        labels["resized_shape"] = img.shape[:2]
        return labels

    @staticmethod
    def box_candidates(box1, box2, wh_thr=2, ar_thr=100, area_thr=0.1, eps=1e-16):
        """
        Compute candidate boxes for further processing based on size and aspect ratio criteria.

        This method compares boxes before and after augmentation to determine if they meet specified
        thresholds for width, height, aspect ratio, and area. It's used to filter out boxes that have
        been overly distorted or reduced by the augmentation process.

        Args:
            box1 (numpy.ndarray): Original boxes before augmentation, shape (4, N) where n is the
                number of boxes. Format is [x1, y1, x2, y2] in absolute coordinates.
            box2 (numpy.ndarray): Augmented boxes after transformation, shape (4, N). Format is
                [x1, y1, x2, y2] in absolute coordinates.
            wh_thr (float): Width and height threshold in pixels. Boxes smaller than this in either
                dimension are rejected.
            ar_thr (float): Aspect ratio threshold. Boxes with an aspect ratio greater than this
                value are rejected.
            area_thr (float): Area ratio threshold. Boxes with an area ratio (new/old) less than
                this value are rejected.
            eps (float): Small epsilon value to prevent division by zero.

        Returns:
            (numpy.ndarray): Boolean array of shape (n) indicating which boxes are candidates.
                True values correspond to boxes that meet all criteria.

        Examples:
            >>> random_perspective = RandomPerspective()
            >>> box1 = np.array([[0, 0, 100, 100], [0, 0, 50, 50]]).T
            >>> box2 = np.array([[10, 10, 90, 90], [5, 5, 45, 45]]).T
            >>> candidates = random_perspective.box_candidates(box1, box2)
            >>> print(candidates)
            [True True]
        """
        w1, h1 = box1[2] - box1[0], box1[3] - box1[1]
        w2, h2 = box2[2] - box2[0], box2[3] - box2[1]
        ar = np.maximum(w2 / (h2 + eps), h2 / (w2 + eps))  # aspect ratio
        return (
            (w2 > wh_thr)
            & (h2 > wh_thr)
            & (w2 * h2 / (w1 * h1 + eps) > area_thr)
            & (ar < ar_thr)
        )  # candidates


class RandomHSV:
    """
    Randomly adjusts the Hue, Saturation, and Value (HSV) channels of an image.

    This class applies random HSV augmentation to images within predefined limits set by hgain, sgain, and vgain.

    Attributes:
        hgain (float): Maximum variation for hue. Range is typically [0, 1].
        sgain (float): Maximum variation for saturation. Range is typically [0, 1].
        vgain (float): Maximum variation for value. Range is typically [0, 1].

    Methods:
        __call__: Applies random HSV augmentation to an image.

    Examples:
        >>> import numpy as np
        >>> from ultralytics.data.augment import RandomHSV
        >>> augmenter = RandomHSV(hgain=0.5, sgain=0.5, vgain=0.5)
        >>> image = np.random.randint(0, 255, (100, 100, 3), dtype=np.uint8)
        >>> labels = {"img": image}
        >>> augmenter(labels)
        >>> augmented_image = augmented_labels["img"]
    """

    def __init__(self, hgain=0.5, sgain=0.5, vgain=0.5) -> None:
        """
        Initializes the RandomHSV object for random HSV (Hue, Saturation, Value) augmentation.

        This class applies random adjustments to the HSV channels of an image within specified limits.

        Args:
            hgain (float): Maximum variation for hue. Should be in the range [0, 1].
            sgain (float): Maximum variation for saturation. Should be in the range [0, 1].
            vgain (float): Maximum variation for value. Should be in the range [0, 1].

        Examples:
            >>> hsv_aug = RandomHSV(hgain=0.5, sgain=0.5, vgain=0.5)
            >>> hsv_aug(image)
        """
        self.hgain = hgain
        self.sgain = sgain
        self.vgain = vgain

    def __call__(self, labels):
        """
        Applies random HSV augmentation to an image within predefined limits.

        This method modifies the input image by randomly adjusting its Hue, Saturation, and Value (HSV) channels.
        The adjustments are made within the limits set by hgain, sgain, and vgain during initialization.

        Args:
            labels (dict): A dictionary containing image data and metadata. Must include an 'img' key with
                the image as a numpy array.

        Returns:
            (None): The function modifies the input 'labels' dictionary in-place, updating the 'img' key
                with the HSV-augmented image.

        Examples:
            >>> hsv_augmenter = RandomHSV(hgain=0.5, sgain=0.5, vgain=0.5)
            >>> labels = {"img": np.random.randint(0, 255, (100, 100, 3), dtype=np.uint8)}
            >>> hsv_augmenter(labels)
            >>> augmented_img = labels["img"]
        """
        img = labels["img"]
        if img.shape[-1] != 3:  # only apply to RGB images
            return labels
        if self.hgain or self.sgain or self.vgain:
            dtype = img.dtype  # uint8

            if dtype != np.uint16:
                r = np.random.uniform(-1, 1, 3) * [
                    self.hgain,
                    self.sgain,
                    self.vgain,
                ]  # random gains
                x = np.arange(0, 256, dtype=r.dtype)
                # lut_hue = ((x * (r[0] + 1)) % 180).astype(dtype)   # original hue implementation from ultralytics<=8.3.78
                lut_hue = ((x + r[0] * 180) % 180).astype(dtype)
                lut_sat = np.clip(x * (r[1] + 1), 0, 255).astype(dtype)
                lut_val = np.clip(x * (r[2] + 1), 0, 255).astype(dtype)
                lut_sat[0] = (
                    0  # prevent pure white changing color, introduced in 8.3.79
                )

                hue, sat, val = cv2.split(cv2.cvtColor(img, cv2.COLOR_BGR2HSV))
                im_hsv = cv2.merge(
                    (
                        cv2.LUT(hue, lut_hue),
                        cv2.LUT(sat, lut_sat),
                        cv2.LUT(val, lut_val),
                    )
                )
                cv2.cvtColor(im_hsv, cv2.COLOR_HSV2BGR, dst=img)  # no return needed
        return labels


class RandomFlip:
    """
    Applies a random horizontal or vertical flip to an image with a given probability.

    This class performs random image flipping and updates corresponding instance annotations such as
    bounding boxes and keypoints.

    Attributes:
        p (float): Probability of applying the flip. Must be between 0 and 1.
        direction (str): Direction of flip, either 'horizontal' or 'vertical'.
        flip_idx (array-like): Index mapping for flipping keypoints, if applicable.

    Methods:
        __call__: Applies the random flip transformation to an image and its annotations.

    Examples:
        >>> transform = RandomFlip(p=0.5, direction="horizontal")
        >>> result = transform({"img": image, "instances": instances})
        >>> flipped_image = result["img"]
        >>> flipped_instances = result["instances"]
    """

    def __init__(self, p=0.5, direction="horizontal", flip_idx=None) -> None:
        """
        Initializes the RandomFlip class with probability and direction.

        This class applies a random horizontal or vertical flip to an image with a given probability.
        It also updates any instances (bounding boxes, keypoints, etc.) accordingly.

        Args:
            p (float): The probability of applying the flip. Must be between 0 and 1.
            direction (str): The direction to apply the flip. Must be 'horizontal' or 'vertical'.
            flip_idx (List[int] | None): Index mapping for flipping keypoints, if any.

        Raises:
            AssertionError: If direction is not 'horizontal' or 'vertical', or if p is not between 0 and 1.

        Examples:
            >>> flip = RandomFlip(p=0.5, direction="horizontal")
            >>> flip_with_idx = RandomFlip(p=0.7, direction="vertical", flip_idx=[1, 0, 3, 2, 5, 4])
        """
        assert direction in {
            "horizontal",
            "vertical",
        }, f"Support direction `horizontal` or `vertical`, got {direction}"
        assert 0 <= p <= 1.0, f"The probability should be in range [0, 1], but got {p}."

        self.p = p
        self.direction = direction
        self.flip_idx = flip_idx

    def __call__(self, labels):
        """
        Applies random flip to an image and updates any instances like bounding boxes or keypoints accordingly.

        This method randomly flips the input image either horizontally or vertically based on the initialized
        probability and direction. It also updates the corresponding instances (bounding boxes, keypoints) to
        match the flipped image.

        Args:
            labels (dict): A dictionary containing the following keys:
                'img' (numpy.ndarray): The image to be flipped.
                'instances' (ultralytics.utils.instance.Instances): An object containing bounding boxes and
                    optionally keypoints.

        Returns:
            (dict): The same dictionary with the flipped image and updated instances:
                'img' (numpy.ndarray): The flipped image.
                'instances' (ultralytics.utils.instance.Instances): Updated instances matching the flipped image.

        Examples:
            >>> labels = {"img": np.random.rand(640, 640, 3), "instances": Instances(...)}
            >>> random_flip = RandomFlip(p=0.5, direction="horizontal")
            >>> flipped_labels = random_flip(labels)
        """
        img = labels["img"]
        instances = labels.pop("instances")
        instances.convert_bbox(format="xywh")
        h, w = img.shape[:2]
        h = 1 if instances.normalized else h
        w = 1 if instances.normalized else w

        # Flip up-down
        if self.direction == "vertical" and random.random() < self.p:
            img = np.flipud(img)
            instances.flipud(h)
        if self.direction == "horizontal" and random.random() < self.p:
            img = np.fliplr(img)
            instances.fliplr(w)
            # For keypoints
            if self.flip_idx is not None and instances.keypoints is not None:
                instances.keypoints = np.ascontiguousarray(
                    instances.keypoints[:, self.flip_idx, :]
                )
        labels["img"] = np.ascontiguousarray(img)
        labels["instances"] = instances
        return labels


class LetterBox:
    """
    Resize image and padding for detection, instance segmentation, pose.

    This class resizes and pads images to a specified shape while preserving aspect ratio. It also updates
    corresponding labels and bounding boxes.

    Attributes:
        new_shape (tuple): Target shape (height, width) for resizing.
        auto (bool): Whether to use minimum rectangle.
        scale_fill (bool): Whether to stretch the image to new_shape.
        scaleup (bool): Whether to allow scaling up. If False, only scale down.
        stride (int): Stride for rounding padding.
        center (bool): Whether to center the image or align to top-left.

    Methods:
        __call__: Resize and pad image, update labels and bounding boxes.

    Examples:
        >>> transform = LetterBox(new_shape=(640, 640))
        >>> result = transform(labels)
        >>> resized_img = result["img"]
        >>> updated_instances = result["instances"]
    """

    def __init__(
        self,
        new_shape=(640, 640),
        auto=False,
        scale_fill=False,
        scaleup=True,
        center=True,
        stride=32,
    ):
        """
        Initialize LetterBox object for resizing and padding images.

        This class is designed to resize and pad images for object detection, instance segmentation, and pose estimation
        tasks. It supports various resizing modes including auto-sizing, scale-fill, and letterboxing.

        Args:
            new_shape (Tuple[int, int]): Target size (height, width) for the resized image.
            auto (bool): If True, use minimum rectangle to resize. If False, use new_shape directly.
            scale_fill (bool): If True, stretch the image to new_shape without padding.
            scaleup (bool): If True, allow scaling up. If False, only scale down.
            center (bool): If True, center the placed image. If False, place image in top-left corner.
            stride (int): Stride of the model (e.g., 32 for YOLOv5).

        Attributes:
            new_shape (Tuple[int, int]): Target size for the resized image.
            auto (bool): Flag for using minimum rectangle resizing.
            scale_fill (bool): Flag for stretching image without padding.
            scaleup (bool): Flag for allowing upscaling.
            stride (int): Stride value for ensuring image size is divisible by stride.

        Examples:
            >>> letterbox = LetterBox(new_shape=(640, 640), auto=False, scale_fill=False, scaleup=True, stride=32)
            >>> resized_img = letterbox(original_img)
        """
        self.new_shape = new_shape
        self.auto = auto
        self.scale_fill = scale_fill
        self.scaleup = scaleup
        self.stride = stride
        self.center = center  # Put the image in the middle or top-left

    def __call__(self, labels=None, image=None):
        """
        Resizes and pads an image for object detection, instance segmentation, or pose estimation tasks.

        This method applies letterboxing to the input image, which involves resizing the image while maintaining its
        aspect ratio and adding padding to fit the new shape. It also updates any associated labels accordingly.

        Args:
            labels (Dict | None): A dictionary containing image data and associated labels, or empty dict if None.
            image (np.ndarray | None): The input image as a numpy array. If None, the image is taken from 'labels'.

        Returns:
            (Dict | Tuple): If 'labels' is provided, returns an updated dictionary with the resized and padded image,
                updated labels, and additional metadata. If 'labels' is empty, returns a tuple containing the resized
                and padded image, and a tuple of (ratio, (left_pad, top_pad)).

        Examples:
            >>> letterbox = LetterBox(new_shape=(640, 640))
            >>> result = letterbox(labels={"img": np.zeros((480, 640, 3)), "instances": Instances(...)})
            >>> resized_img = result["img"]
            >>> updated_instances = result["instances"]
        """
        if labels is None:
            labels = {}
        img = labels.get("img") if image is None else image
        shape = img.shape[:2]  # current shape [height, width]
        new_shape = labels.pop("rect_shape", self.new_shape)
        if isinstance(new_shape, int):
            new_shape = (new_shape, new_shape)

        # Scale ratio (new / old)
        r = min(new_shape[0] / shape[0], new_shape[1] / shape[1])
        if not self.scaleup:  # only scale down, do not scale up (for better val mAP)
            r = min(r, 1.0)

        # Compute padding
        ratio = r, r  # width, height ratios
        new_unpad = int(round(shape[1] * r)), int(round(shape[0] * r))
        dw, dh = new_shape[1] - new_unpad[0], new_shape[0] - new_unpad[1]  # wh padding
        if self.auto:  # minimum rectangle
            dw, dh = np.mod(dw, self.stride), np.mod(dh, self.stride)  # wh padding
        elif self.scale_fill:  # stretch
            dw, dh = 0.0, 0.0
            new_unpad = (new_shape[1], new_shape[0])
            ratio = (
                new_shape[1] / shape[1],
                new_shape[0] / shape[0],
            )  # width, height ratios

        if self.center:
            dw /= 2  # divide padding into 2 sides
            dh /= 2

        if shape[::-1] != new_unpad:  # resize
            img = cv2.resize(img, new_unpad, interpolation=cv2.INTER_LINEAR)
            if img.ndim == 2:
                img = img[..., None]

        top, bottom = int(round(dh - 0.1)) if self.center else 0, int(round(dh + 0.1))
        left, right = int(round(dw - 0.1)) if self.center else 0, int(round(dw + 0.1))
        h, w, c = img.shape
        if c == 3:
            img = cv2.copyMakeBorder(
                img,
                top,
                bottom,
                left,
                right,
                cv2.BORDER_CONSTANT,
                value=(114, 114, 114),
            )
        else:  # multispectral
            pad_img = np.full(
                (h + top + bottom, w + left + right, c), fill_value=114, dtype=img.dtype
            )
            pad_img[top : top + h, left : left + w] = img
            img = pad_img

        if labels.get("ratio_pad"):
            labels["ratio_pad"] = (labels["ratio_pad"], (left, top))  # for evaluation

        if len(labels):
            labels = self._update_labels(labels, ratio, left, top)
            labels["img"] = img
            labels["resized_shape"] = new_shape
            return labels
        else:
            return img

    @staticmethod
    def _update_labels(labels, ratio, padw, padh):
        """
        Updates labels after applying letterboxing to an image.

        This method modifies the bounding box coordinates of instances in the labels
        to account for resizing and padding applied during letterboxing.

        Args:
            labels (dict): A dictionary containing image labels and instances.
            ratio (Tuple[float, float]): Scaling ratios (width, height) applied to the image.
            padw (float): Padding width added to the image.
            padh (float): Padding height added to the image.

        Returns:
            (dict): Updated labels dictionary with modified instance coordinates.

        Examples:
            >>> letterbox = LetterBox(new_shape=(640, 640))
            >>> labels = {"instances": Instances(...)}
            >>> ratio = (0.5, 0.5)
            >>> padw, padh = 10, 20
            >>> updated_labels = letterbox._update_labels(labels, ratio, padw, padh)
        """
        labels["instances"].convert_bbox(format="xyxy")
        labels["instances"].denormalize(*labels["img"].shape[:2][::-1])
        labels["instances"].scale(*ratio)
        labels["instances"].add_padding(padw, padh)
        return labels


class CopyPaste(BaseMixTransform):
    """
    CopyPaste class for applying Copy-Paste augmentation to image datasets.

    This class implements the Copy-Paste augmentation technique as described in the paper "Simple Copy-Paste is a Strong
    Data Augmentation Method for Instance Segmentation" (https://arxiv.org/abs/2012.07177). It combines objects from
    different images to create new training samples.

    Attributes:
        dataset (Any): The dataset to which Copy-Paste augmentation will be applied.
        pre_transform (Callable | None): Optional transform to apply before Copy-Paste.
        p (float): Probability of applying Copy-Paste augmentation.

    Methods:
        _mix_transform: Applies Copy-Paste augmentation to the input labels.
        __call__: Applies the Copy-Paste transformation to images and annotations.

    Examples:
        >>> from ultralytics.data.augment import CopyPaste
        >>> dataset = YourDataset(...)  # Your image dataset
        >>> copypaste = CopyPaste(dataset, p=0.5)
        >>> augmented_labels = copypaste(original_labels)
    """

    def __init__(self, dataset=None, pre_transform=None, p=0.5, mode="flip") -> None:
        """Initializes CopyPaste object with dataset, pre_transform, and probability of applying MixUp."""
        super().__init__(dataset=dataset, pre_transform=pre_transform, p=p)
        assert mode in {
            "flip",
            "mixup",
        }, f"Expected `mode` to be `flip` or `mixup`, but got {mode}."
        self.mode = mode

    def _mix_transform(self, labels):
        """Applies Copy-Paste augmentation to combine objects from another image into the current image."""
        labels2 = labels["mix_labels"][0]
        return self._transform(labels, labels2)

    def __call__(self, labels):
        """Applies Copy-Paste augmentation to an image and its labels."""
        if len(labels["instances"].segments) == 0 or self.p == 0:
            return labels
        if self.mode == "flip":
            return self._transform(labels)

        # Get index of one or three other images
        indexes = self.get_indexes()
        if isinstance(indexes, int):
            indexes = [indexes]

        # Get images information will be used for Mosaic or MixUp
        mix_labels = [self.dataset.get_image_and_label(i) for i in indexes]

        if self.pre_transform is not None:
            for i, data in enumerate(mix_labels):
                mix_labels[i] = self.pre_transform(data)
        labels["mix_labels"] = mix_labels

        # Update cls and texts
        labels = self._update_label_text(labels)
        # Mosaic or MixUp
        labels = self._mix_transform(labels)
        labels.pop("mix_labels", None)
        return labels

    def _transform(self, labels1, labels2={}):
        """Applies Copy-Paste augmentation to combine objects from another image into the current image."""
        im = labels1["img"]
        cls = labels1["cls"]
        h, w = im.shape[:2]
        instances = labels1.pop("instances")
        instances.convert_bbox(format="xyxy")
        instances.denormalize(w, h)

        im_new = np.zeros(im.shape, np.uint8)
        instances2 = labels2.pop("instances", None)
        if instances2 is None:
            instances2 = deepcopy(instances)
            instances2.fliplr(w)
        ioa = bbox_ioa(
            instances2.bboxes, instances.bboxes
        )  # intersection over area, (N, M)
        indexes = np.nonzero((ioa < 0.30).all(1))[0]  # (N, )
        n = len(indexes)
        sorted_idx = np.argsort(ioa.max(1)[indexes])
        indexes = indexes[sorted_idx]
        for j in indexes[: round(self.p * n)]:
            cls = np.concatenate((cls, labels2.get("cls", cls)[[j]]), axis=0)
            instances = Instances.concatenate((instances, instances2[[j]]), axis=0)
            cv2.drawContours(
                im_new,
                instances2.segments[[j]].astype(np.int32),
                -1,
                (1, 1, 1),
                cv2.FILLED,
            )

        result = labels2.get("img", cv2.flip(im, 1))  # augment segments
        if result.ndim == 2:  # cv2.flip would eliminate the last dimension for grayscale images
            result = result[..., None]
        i = im_new.astype(bool)
        im[i] = result[i]

        labels1["img"] = im
        labels1["cls"] = cls
        labels1["instances"] = instances
        return labels1


class Albumentations:
    """
    Albumentations transformations for image augmentation.

    This class applies various image transformations using the Albumentations library. It includes operations such as
    Blur, Median Blur, conversion to grayscale, Contrast Limited Adaptive Histogram Equalization (CLAHE), random changes
    in brightness and contrast, RandomGamma, and image quality reduction through compression.

    Attributes:
        p (float): Probability of applying the transformations.
        transform (albumentations.Compose): Composed Albumentations transforms.
        contains_spatial (bool): Indicates if the transforms include spatial operations.

    Methods:
        __call__: Applies the Albumentations transformations to the input labels.

    Examples:
        >>> transform = Albumentations(p=0.5)
        >>> augmented_labels = transform(labels)

    Notes:
        - The Albumentations package must be installed to use this class.
        - If the package is not installed or an error occurs during initialization, the transform will be set to None.
        - Spatial transforms are handled differently and require special processing for bounding boxes.
    """

    def __init__(self, p=1.0):
        """
        Initialize the Albumentations transform object for YOLO bbox formatted parameters.

        This class applies various image augmentations using the Albumentations library, including Blur, Median Blur,
        conversion to grayscale, Contrast Limited Adaptive Histogram Equalization, random changes of brightness and
        contrast, RandomGamma, and image quality reduction through compression.

        Args:
            p (float): Probability of applying the augmentations. Must be between 0 and 1.

        Attributes:
            p (float): Probability of applying the augmentations.
            transform (albumentations.Compose): Composed Albumentations transforms.
            contains_spatial (bool): Indicates if the transforms include spatial transformations.

        Raises:
            ImportError: If the Albumentations package is not installed.
            Exception: For any other errors during initialization.

        Examples:
            >>> transform = Albumentations(p=0.5)
            >>> augmented = transform(image=image, bboxes=bboxes, class_labels=classes)
            >>> augmented_image = augmented["image"]
            >>> augmented_bboxes = augmented["bboxes"]

        Notes:
            - Requires Albumentations version 1.0.3 or higher.
            - Spatial transforms are handled differently to ensure bbox compatibility.
            - Some transforms are applied with very low probability (0.01) by default.
        """
        self.p = p
        self.transform = None
        prefix = colorstr("albumentations: ")

        try:
            import os

            os.environ["NO_ALBUMENTATIONS_UPDATE"] = (
                "1"  # suppress Albumentations upgrade message
            )
            import albumentations as A

            check_version(A.__version__, "1.0.3", hard=True)  # version requirement

            # List of possible spatial transforms
            spatial_transforms = {
                "Affine",
                "BBoxSafeRandomCrop",
                "CenterCrop",
                "CoarseDropout",
                "Crop",
                "CropAndPad",
                "CropNonEmptyMaskIfExists",
                "D4",
                "ElasticTransform",
                "Flip",
                "GridDistortion",
                "GridDropout",
                "HorizontalFlip",
                "Lambda",
                "LongestMaxSize",
                "MaskDropout",
                "MixUp",
                "Morphological",
                "NoOp",
                "OpticalDistortion",
                "PadIfNeeded",
                "Perspective",
                "PiecewiseAffine",
                "PixelDropout",
                "RandomCrop",
                "RandomCropFromBorders",
                "RandomGridShuffle",
                "RandomResizedCrop",
                "RandomRotate90",
                "RandomScale",
                "RandomSizedBBoxSafeCrop",
                "RandomSizedCrop",
                "Resize",
                "Rotate",
                "SafeRotate",
                "ShiftScaleRotate",
                "SmallestMaxSize",
                "Transpose",
                "VerticalFlip",
                "XYMasking",
            }  # from https://albumentations.ai/docs/getting_started/transforms_and_targets/#spatial-level-transforms

            # Transforms
            T = [
                A.Blur(p=0.01),
                A.MedianBlur(p=0.01),
                A.ToGray(p=0.01),
                A.CLAHE(p=0.01),
                A.RandomBrightnessContrast(p=0.0),
                A.RandomGamma(p=0.0),
                A.ImageCompression(quality_range=(75, 100), p=0.0),
            ]

            # Compose transforms
            self.contains_spatial = any(
                transform.__class__.__name__ in spatial_transforms for transform in T
            )
            self.transform = (
                A.Compose(
                    T,
                    bbox_params=A.BboxParams(
                        format="yolo", label_fields=["class_labels"]
                    ),
                )
                if self.contains_spatial
                else A.Compose(T)
            )
            if hasattr(self.transform, "set_random_seed"):
                # Required for deterministic transforms in albumentations>=1.4.21
                self.transform.set_random_seed(torch.initial_seed())
            LOGGER.info(
                prefix
                + ", ".join(
                    f"{x}".replace("always_apply=False, ", "") for x in T if x.p
                )
            )
        except ImportError:  # package not installed, skip
            pass
        except Exception as e:
            LOGGER.info(f"{prefix}{e}")

    def __call__(self, labels):
        """
        Applies Albumentations transformations to input labels.

        This method applies a series of image augmentations using the Albumentations library. It can perform both
        spatial and non-spatial transformations on the input image and its corresponding labels.

        Args:
            labels (dict): A dictionary containing image data and annotations. Expected keys are:
                - 'img': numpy.ndarray representing the image
                - 'cls': numpy.ndarray of class labels
                - 'instances': object containing bounding boxes and other instance information

        Returns:
            (dict): The input dictionary with augmented image and updated annotations.

        Examples:
            >>> transform = Albumentations(p=0.5)
            >>> labels = {
            ...     "img": np.random.rand(640, 640, 3),
            ...     "cls": np.array([0, 1]),
            ...     "instances": Instances(bboxes=np.array([[0, 0, 1, 1], [0.5, 0.5, 0.8, 0.8]])),
            ... }
            >>> augmented = transform(labels)
            >>> assert augmented["img"].shape == (640, 640, 3)

        Notes:
            - The method applies transformations with probability self.p.
            - Spatial transforms update bounding boxes, while non-spatial transforms only modify the image.
            - Requires the Albumentations library to be installed.
        """
        if self.transform is None or random.random() > self.p:
            return labels

        im = labels["img"]
        if im.shape[2] != 3:  # Only apply Albumentation on 3-channel images
            return labels

        if self.contains_spatial:
            cls = labels["cls"]
            if len(cls):
                labels["instances"].convert_bbox("xywh")
                labels["instances"].normalize(*im.shape[:2][::-1])
                bboxes = labels["instances"].bboxes
                # TODO: add supports of segments and keypoints
                new = self.transform(
                    image=im, bboxes=bboxes, class_labels=cls
                )  # transformed
                if len(new["class_labels"]) > 0:  # skip update if no bbox in new im
                    labels["img"] = new["image"]
                    labels["cls"] = np.array(new["class_labels"])
                    bboxes = np.array(new["bboxes"], dtype=np.float32)
                labels["instances"].update(bboxes=bboxes)
        else:
            labels["img"] = self.transform(image=labels["img"])["image"]  # transformed

        return labels


class Format:
    """
    A class for formatting image annotations for object detection, instance segmentation, and pose estimation tasks.

    This class standardizes image and instance annotations to be used by the `collate_fn` in PyTorch DataLoader.

    Attributes:
        bbox_format (str): Format for bounding boxes. Options are 'xywh' or 'xyxy'.
        normalize (bool): Whether to normalize bounding boxes.
        return_mask (bool): Whether to return instance masks for segmentation.
        return_keypoint (bool): Whether to return keypoints for pose estimation.
        return_obb (bool): Whether to return oriented bounding boxes.
        mask_ratio (int): Downsample ratio for masks.
        mask_overlap (bool): Whether to overlap masks.
        batch_idx (bool): Whether to keep batch indexes.
        bgr (float): The probability to return BGR images.

    Methods:
        __call__: Formats labels dictionary with image, classes, bounding boxes, and optionally masks and keypoints.
        _format_img: Converts image from Numpy array to PyTorch tensor.
        _format_segments: Converts polygon points to bitmap masks.

    Examples:
        >>> formatter = Format(bbox_format="xywh", normalize=True, return_mask=True)
        >>> formatted_labels = formatter(labels)
        >>> img = formatted_labels["img"]
        >>> bboxes = formatted_labels["bboxes"]
        >>> masks = formatted_labels["masks"]
    """

    def __init__(
        self,
        bbox_format="xywh",
        normalize=True,
        return_mask=False,
        return_keypoint=False,
        return_obb=False,
        mask_ratio=4,
        mask_overlap=True,
        batch_idx=True,
        bgr=0.0,
    ):
        """
        Initializes the Format class with given parameters for image and instance annotation formatting.

        This class standardizes image and instance annotations for object detection, instance segmentation, and pose
        estimation tasks, preparing them for use in PyTorch DataLoader's `collate_fn`.

        Args:
            bbox_format (str): Format for bounding boxes. Options are 'xywh', 'xyxy', etc.
            normalize (bool): Whether to normalize bounding boxes to [0,1].
            return_mask (bool): If True, returns instance masks for segmentation tasks.
            return_keypoint (bool): If True, returns keypoints for pose estimation tasks.
            return_obb (bool): If True, returns oriented bounding boxes.
            mask_ratio (int): Downsample ratio for masks.
            mask_overlap (bool): If True, allows mask overlap.
            batch_idx (bool): If True, keeps batch indexes.
            bgr (float): Probability of returning BGR images instead of RGB.

        Attributes:
            bbox_format (str): Format for bounding boxes.
            normalize (bool): Whether bounding boxes are normalized.
            return_mask (bool): Whether to return instance masks.
            return_keypoint (bool): Whether to return keypoints.
            return_obb (bool): Whether to return oriented bounding boxes.
            mask_ratio (int): Downsample ratio for masks.
            mask_overlap (bool): Whether masks can overlap.
            batch_idx (bool): Whether to keep batch indexes.
            bgr (float): The probability to return BGR images.

        Examples:
            >>> format = Format(bbox_format="xyxy", return_mask=True, return_keypoint=False)
            >>> print(format.bbox_format)
            xyxy
        """
        self.bbox_format = bbox_format
        self.normalize = normalize
        self.return_mask = return_mask  # set False when training detection only
        self.return_keypoint = return_keypoint
        self.return_obb = return_obb
        self.mask_ratio = mask_ratio
        self.mask_overlap = mask_overlap
        self.batch_idx = batch_idx  # keep the batch indexes
        self.bgr = bgr

    def __call__(self, labels):
        """
        Formats image annotations for object detection, instance segmentation, and pose estimation tasks.

        This method standardizes the image and instance annotations to be used by the `collate_fn` in PyTorch
        DataLoader. It processes the input labels dictionary, converting annotations to the specified format and
        applying normalization if required.

        Args:
            labels (dict): A dictionary containing image and annotation data with the following keys:
                - 'img': The input image as a numpy array.
                - 'cls': Class labels for instances.
                - 'instances': An Instances object containing bounding boxes, segments, and keypoints.

        Returns:
            (dict): A dictionary with formatted data, including:
                - 'img': Formatted image tensor.
                - 'cls': Class label's tensor.
                - 'bboxes': Bounding boxes tensor in the specified format.
                - 'masks': Instance masks tensor (if return_mask is True).
                - 'keypoints': Keypoints tensor (if return_keypoint is True).
                - 'batch_idx': Batch index tensor (if batch_idx is True).

        Examples:
            >>> formatter = Format(bbox_format="xywh", normalize=True, return_mask=True)
            >>> labels = {"img": np.random.rand(640, 640, 3), "cls": np.array([0, 1]), "instances": Instances(...)}
            >>> formatted_labels = formatter(labels)
            >>> print(formatted_labels.keys())
        """
        img = labels.pop("img")
        h, w = img.shape[:2]
        cls = labels.pop("cls")
        instances = labels.pop("instances")
        instances.convert_bbox(format=self.bbox_format)
        instances.denormalize(w, h)
        nl = len(instances)

        if self.return_mask:
            if nl:
                masks, instances, cls = self._format_segments(instances, cls, w, h)
                masks = torch.from_numpy(masks)
            else:
                masks = torch.zeros(
                    1 if self.mask_overlap else nl,
                    img.shape[0] // self.mask_ratio,
                    img.shape[1] // self.mask_ratio,
                )
            labels["masks"] = masks
        labels["img"] = self._format_img(img)
        labels["cls"] = torch.from_numpy(cls) if nl else torch.zeros(nl)
        labels["bboxes"] = (
            torch.from_numpy(instances.bboxes) if nl else torch.zeros((nl, 4))
        )
        if self.return_keypoint:
            labels["keypoints"] = torch.from_numpy(instances.keypoints)
            if self.normalize:
                labels["keypoints"][..., 0] /= w
                labels["keypoints"][..., 1] /= h
        if self.return_obb:
            labels["bboxes"] = (
                xyxyxyxy2xywhr(torch.from_numpy(instances.segments))
                if len(instances.segments)
                else torch.zeros((0, 5))
            )
        # NOTE: need to normalize obb in xywhr format for width-height consistency
        if self.normalize:
            labels["bboxes"][:, [0, 2]] /= w
            labels["bboxes"][:, [1, 3]] /= h
        # Then we can use collate_fn
        if self.batch_idx:
            labels["batch_idx"] = torch.zeros(nl)
        return labels

    def _format_img(self, img):
        """
        Formats an image for YOLO from a Numpy array to a PyTorch tensor.

        This function performs the following operations:
        1. Ensures the image has 3 dimensions (adds a channel dimension if needed).
        2. Transposes the image from HWC to CHW format.
        3. Optionally flips the color channels from RGB to BGR.
        4. Converts the image to a contiguous array.
        5. Converts the Numpy array to a PyTorch tensor.

        Args:
            img (np.ndarray): Input image as a Numpy array with shape (H, W, C) or (H, W).

        Returns:
            (torch.Tensor): Formatted image as a PyTorch tensor with shape (C, H, W).

        Examples:
            >>> import numpy as np
            >>> img = np.random.rand(100, 100, 3)
            >>> formatted_img = self._format_img(img)
            >>> print(formatted_img.shape)
            torch.Size([3, 100, 100])
        """
        if len(img.shape) < 3:
            img = np.expand_dims(img, -1)

        img = img.transpose(2, 0, 1)
        img = np.ascontiguousarray(
            img[::-1] if random.uniform(0, 1) > self.bgr and img.shape[0] == 3 else img
        )

        # Torch doesn't accept uint16 format. To keep precision, we convert
        # to int32
        if img.dtype == np.uint16:
            img = img.astype(np.int32)
        img = torch.from_numpy(img)
        return img

    def _format_segments(self, instances, cls, w, h):
        """
        Converts polygon segments to bitmap masks.

        Args:
            instances (Instances): Object containing segment information.
            cls (numpy.ndarray): Class labels for each instance.
            w (int): Width of the image.
            h (int): Height of the image.

        Returns:
            masks (numpy.ndarray): Bitmap masks with shape (N, H, W) or (1, H, W) if mask_overlap is True.
            instances (Instances): Updated instances object with sorted segments if mask_overlap is True.
            cls (numpy.ndarray): Updated class labels, sorted if mask_overlap is True.

        Notes:
            - If self.mask_overlap is True, masks are overlapped and sorted by area.
            - If self.mask_overlap is False, each mask is represented separately.
            - Masks are downsampled according to self.mask_ratio.
        """
        segments = instances.segments
        if self.mask_overlap:
            masks, sorted_idx = polygons2masks_overlap(
                (h, w), segments, downsample_ratio=self.mask_ratio
            )
            masks = masks[None]  # (640, 640) -> (1, 640, 640)
            instances = instances[sorted_idx]
            cls = cls[sorted_idx]
        else:
            masks = polygons2masks(
                (h, w), segments, color=1, downsample_ratio=self.mask_ratio
            )

        return masks, instances, cls


class LoadVisualPrompt:
    """Creates visual prompts from bounding boxes or masks for model input."""

    def __init__(self, scale_factor=1 / 8):
        """
        Initialize the LoadVisualPrompt with a scale factor.

        Args:
            scale_factor (float): Factor to scale the input image dimensions.
        """
        self.scale_factor = scale_factor

    def make_mask(self, boxes, h, w):
        """
        Create binary masks from bounding boxes.

        Args:
            boxes (torch.Tensor): Bounding boxes in xyxy format, shape: (N, 4).
            h (int): Height of the mask.
            w (int): Width of the mask.

        Returns:
            (torch.Tensor): Binary masks with shape (N, h, w).
        """
        x1, y1, x2, y2 = torch.chunk(boxes[:, :, None], 4, 1)  # x1 shape(n,1,1)
        r = torch.arange(w)[None, None, :]  # rows shape(1,1,w)
        c = torch.arange(h)[None, :, None]  # cols shape(1,h,1)

        return (r >= x1) * (r < x2) * (c >= y1) * (c < y2)

    def __call__(self, labels):
        """
        Process labels to create visual prompts.

        Args:
            labels (dict): Dictionary containing image data and annotations.

        Returns:
            (dict): Updated labels with visual prompts added.
        """
        imgsz = labels["img"].shape[1:]
        bboxes, masks = None, None
        if "bboxes" in labels:
            bboxes = labels["bboxes"]
            bboxes = (
                xywh2xyxy(bboxes) * torch.tensor(imgsz)[[1, 0, 1, 0]]
            )  # denormalize boxes

        cls = labels["cls"].squeeze(-1).to(torch.int)
        visuals = self.get_visuals(cls, imgsz, bboxes=bboxes, masks=masks)
        labels["visuals"] = visuals
        return labels

    def get_visuals(self, category, shape, bboxes=None, masks=None):
        """
        Generate visual masks based on bounding boxes or masks.

        Args:
            category (int | np.ndarray | torch.Tensor): The category labels for the objects.
            shape (tuple): The shape of the image (height, width).
            bboxes (np.ndarray | torch.Tensor, optional): Bounding boxes for the objects, xyxy format. Defaults to None.
            masks (np.ndarray | torch.Tensor, optional): Masks for the objects. Defaults to None.

        Returns:
            (torch.Tensor): A tensor containing the visual masks for each category.

        Raises:
            ValueError: If neither bboxes nor masks are provided.
        """
        masksz = (int(shape[0] * self.scale_factor), int(shape[1] * self.scale_factor))
        if bboxes is not None:
            if isinstance(bboxes, np.ndarray):
                bboxes = torch.from_numpy(bboxes)
            bboxes *= self.scale_factor
            masks = self.make_mask(bboxes, *masksz).float()
        elif masks is not None:
            if isinstance(masks, np.ndarray):
                masks = torch.from_numpy(masks)  # (N, H, W)
            masks = (
                F.interpolate(masks.unsqueeze(1), masksz, mode="nearest")
                .squeeze(1)
                .float()
            )
        else:
            raise ValueError("LoadVisualPrompt must have bboxes or masks in the label")
        if not isinstance(category, torch.Tensor):
            category = torch.tensor(category, dtype=torch.int)
        cls_unique, inverse_indices = torch.unique(
            category, sorted=True, return_inverse=True
        )
        # NOTE: `cls` indices from RandomLoadText should be continuous.
        # if len(cls_unique):
        #     assert len(cls_unique) == cls_unique[-1] + 1, (
        #         f"Expected a continuous range of class indices, but got {cls_unique}"
        #     )
        visuals = torch.zeros(len(cls_unique), *masksz)
        for idx, mask in zip(inverse_indices, masks):
            visuals[idx] = torch.logical_or(visuals[idx], mask)
        return visuals


class RandomLoadText:
    """
    Randomly samples positive and negative texts and updates class indices accordingly.

    This class is responsible for sampling texts from a given set of class texts, including both positive
    (present in the image) and negative (not present in the image) samples. It updates the class indices
    to reflect the sampled texts and can optionally pad the text list to a fixed length.

    Attributes:
        prompt_format (str): Format string for text prompts.
        neg_samples (Tuple[int, int]): Range for randomly sampling negative texts.
        max_samples (int): Maximum number of different text samples in one image.
        padding (bool): Whether to pad texts to max_samples.
        padding_value (str): The text used for padding when padding is True.

    Methods:
        __call__: Processes the input labels and returns updated classes and texts.

    Examples:
        >>> loader = RandomLoadText(prompt_format="Object: {}", neg_samples=(5, 10), max_samples=20)
        >>> labels = {"cls": [0, 1, 2], "texts": [["cat"], ["dog"], ["bird"]], "instances": [...]}
        >>> updated_labels = loader(labels)
        >>> print(updated_labels["texts"])
        ['Object: cat', 'Object: dog', 'Object: bird', 'Object: elephant', 'Object: car']
    """

    def __init__(
        self,
        prompt_format: str = "{}",
        neg_samples: Tuple[int, int] = (80, 80),
        max_samples: int = 80,
        padding: bool = False,
        padding_value: List[str] = [""],
    ) -> None:
        """
        Initializes the RandomLoadText class for randomly sampling positive and negative texts.

        This class is designed to randomly sample positive texts and negative texts, and update the class
        indices accordingly to the number of samples. It can be used for text-based object detection tasks.

        Args:
            prompt_format (str): Format string for the prompt. Default is '{}'. The format string should
                contain a single pair of curly braces {} where the text will be inserted.
            neg_samples (Tuple[int, int]): A range to randomly sample negative texts. The first integer
                specifies the minimum number of negative samples, and the second integer specifies the
                maximum. Default is (80, 80).
            max_samples (int): The maximum number of different text samples in one image. Default is 80.
            padding (bool): Whether to pad texts to max_samples. If True, the number of texts will always
                be equal to max_samples. Default is False.
            padding_value (str): The padding text to use when padding is True. Default is an empty string.

        Attributes:
            prompt_format (str): The format string for the prompt.
            neg_samples (Tuple[int, int]): The range for sampling negative texts.
            max_samples (int): The maximum number of text samples.
            padding (bool): Whether padding is enabled.
            padding_value (str): The value used for padding.

        Examples:
            >>> random_load_text = RandomLoadText(prompt_format="Object: {}", neg_samples=(50, 100), max_samples=120)
            >>> random_load_text.prompt_format
            'Object: {}'
            >>> random_load_text.neg_samples
            (50, 100)
            >>> random_load_text.max_samples
            120
        """
        self.prompt_format = prompt_format
        self.neg_samples = neg_samples
        self.max_samples = max_samples
        self.padding = padding
        self.padding_value = padding_value

    def __call__(self, labels: dict) -> dict:
        """
        Randomly samples positive and negative texts and updates class indices accordingly.

        This method samples positive texts based on the existing class labels in the image, and randomly
        selects negative texts from the remaining classes. It then updates the class indices to match the
        new sampled text order.

        Args:
            labels (dict): A dictionary containing image labels and metadata. Must include 'texts' and 'cls' keys.

        Returns:
            (dict): Updated labels dictionary with new 'cls' and 'texts' entries.

        Examples:
            >>> loader = RandomLoadText(prompt_format="A photo of {}", neg_samples=(5, 10), max_samples=20)
            >>> labels = {"cls": np.array([[0], [1], [2]]), "texts": [["dog"], ["cat"], ["bird"]]}
            >>> updated_labels = loader(labels)
        """
        assert "texts" in labels, "No texts found in labels."
        class_texts = labels["texts"]
        num_classes = len(class_texts)
        cls = np.asarray(labels.pop("cls"), dtype=int)
        pos_labels = np.unique(cls).tolist()

        if len(pos_labels) > self.max_samples:
            pos_labels = random.sample(pos_labels, k=self.max_samples)

        neg_samples = min(
            min(num_classes, self.max_samples) - len(pos_labels),
            random.randint(*self.neg_samples),
        )
        neg_labels = [i for i in range(num_classes) if i not in pos_labels]
        neg_labels = random.sample(neg_labels, k=neg_samples)

        sampled_labels = pos_labels + neg_labels
        # Randomness
        # random.shuffle(sampled_labels)

        label2ids = {label: i for i, label in enumerate(sampled_labels)}
        valid_idx = np.zeros(len(labels["instances"]), dtype=bool)
        new_cls = []
        for i, label in enumerate(cls.squeeze(-1).tolist()):
            if label not in label2ids:
                continue
            valid_idx[i] = True
            new_cls.append([label2ids[label]])
        labels["instances"] = labels["instances"][valid_idx]
        labels["cls"] = np.array(new_cls)

        # Randomly select one prompt when there's more than one prompts
        texts = []
        for label in sampled_labels:
            prompts = class_texts[label]
            assert len(prompts) > 0
            prompt = self.prompt_format.format(prompts[random.randrange(len(prompts))])
            texts.append(prompt)

        if self.padding:
            valid_labels = len(pos_labels) + len(neg_labels)
            num_padding = self.max_samples - valid_labels
            if num_padding > 0:
                texts += random.choices(self.padding_value, k=num_padding)

        assert len(texts) == self.max_samples
        labels["texts"] = texts
        return labels


def v8_transforms(dataset, imgsz, hyp, stretch=False):
    """
    Applies a series of image transformations for training.

    This function creates a composition of image augmentation techniques to prepare images for YOLO training.
    It includes operations such as mosaic, copy-paste, random perspective, mixup, and various color adjustments.

    Args:
        dataset (Dataset): The dataset object containing image data and annotations.
        imgsz (int): The target image size for resizing.
        hyp (Namespace): A dictionary of hyperparameters controlling various aspects of the transformations.
        stretch (bool): If True, applies stretching to the image. If False, uses LetterBox resizing.

    Returns:
        (Compose): A composition of image transformations to be applied to the dataset.

    Examples:
        >>> from ultralytics.data.dataset import YOLODataset
        >>> from ultralytics.utils import IterableSimpleNamespace
        >>> dataset = YOLODataset(img_path="path/to/images", imgsz=640)
        >>> hyp = IterableSimpleNamespace(mosaic=1.0, copy_paste=0.5, degrees=10.0, translate=0.2, scale=0.9)
        >>> transforms = v8_transforms(dataset, imgsz=640, hyp=hyp)
        >>> augmented_data = transforms(dataset[0])
    """
    mosaic = Mosaic(dataset, imgsz=imgsz, p=hyp.mosaic)
    affine = RandomPerspective(
        degrees=hyp.degrees,
        translate=hyp.translate,
        scale=hyp.scale,
        shear=hyp.shear,
        perspective=hyp.perspective,
        pre_transform=None if stretch else LetterBox(new_shape=(imgsz, imgsz)),
    )

    pre_transform = Compose([mosaic, affine])
    if hyp.copy_paste_mode == "flip":
        pre_transform.insert(1, CopyPaste(p=hyp.copy_paste, mode=hyp.copy_paste_mode))
    else:
        pre_transform.append(
            CopyPaste(
                dataset,
                pre_transform=Compose(
                    [Mosaic(dataset, imgsz=imgsz, p=hyp.mosaic), affine]
                ),
                p=hyp.copy_paste,
                mode=hyp.copy_paste_mode,
            )
        )
    flip_idx = dataset.data.get("flip_idx", [])  # for keypoints augmentation
    if dataset.use_keypoints:
        kpt_shape = dataset.data.get("kpt_shape", None)
        if len(flip_idx) == 0 and hyp.fliplr > 0.0:
            hyp.fliplr = 0.0
            LOGGER.warning(
                "No 'flip_idx' array defined in data.yaml, setting augmentation 'fliplr=0.0'"
            )
        elif flip_idx and (len(flip_idx) != kpt_shape[0]):
            raise ValueError(
                f"data.yaml flip_idx={flip_idx} length must be equal to kpt_shape[0]={kpt_shape[0]}"
            )

    return Compose(
        [
            pre_transform,
            MixUp(dataset, pre_transform=pre_transform, p=hyp.mixup),
            CutMix(dataset, pre_transform=pre_transform, p=hyp.cutmix),
            Albumentations(p=1.0),
            RandomHSV(hgain=hyp.hsv_h, sgain=hyp.hsv_s, vgain=hyp.hsv_v),
            RandomFlip(direction="vertical", p=hyp.flipud),
            RandomFlip(direction="horizontal", p=hyp.fliplr, flip_idx=flip_idx),
        ]
    )  # transforms


# Classification augmentations -----------------------------------------------------------------------------------------
def classify_transforms(
    size=224,
    mean=DEFAULT_MEAN,
    std=DEFAULT_STD,
    interpolation="BILINEAR",
    crop_fraction=None,
):
    """
    Creates a composition of image transforms for classification tasks.

    This function generates a sequence of torchvision transforms suitable for preprocessing images
    for classification models during evaluation or inference. The transforms include resizing,
    center cropping, conversion to tensor, and normalization.

    Args:
        size (int | tuple): The target size for the transformed image. If an int, it defines the shortest edge. If a
            tuple, it defines (height, width).
        mean (tuple): Mean values for each RGB channel used in normalization.
        std (tuple): Standard deviation values for each RGB channel used in normalization.
        interpolation (str): Interpolation method of either 'NEAREST', 'BILINEAR' or 'BICUBIC'.
        crop_fraction (float): Deprecated, will be removed in a future version.

    Returns:
        (torchvision.transforms.Compose): A composition of torchvision transforms.

    Examples:
        >>> transforms = classify_transforms(size=224)
        >>> img = Image.open("path/to/image.jpg")
        >>> transformed_img = transforms(img)
    """
    import torchvision.transforms as T  # scope for faster 'import ultralytics'

    scale_size = (
        size if isinstance(size, (tuple, list)) and len(size) == 2 else (size, size)
    )

    if crop_fraction:
        raise DeprecationWarning(
            "'crop_fraction' arg of classify_transforms is deprecated, will be removed in a future version."
        )

    # Aspect ratio is preserved, crops center within image, no borders are added, image is lost
    if scale_size[0] == scale_size[1]:
        # Simple case, use torchvision built-in Resize with the shortest edge mode (scalar size arg)
        tfl = [
            T.Resize(
                scale_size[0], interpolation=getattr(T.InterpolationMode, interpolation)
            )
        ]
    else:
        # Resize the shortest edge to matching target dim for non-square target
        tfl = [T.Resize(scale_size)]
    tfl += [
        T.CenterCrop(size),
        T.ToTensor(),
        T.Normalize(mean=torch.tensor(mean), std=torch.tensor(std)),
    ]
    return T.Compose(tfl)


# Classification training augmentations --------------------------------------------------------------------------------
def classify_augmentations(
    size=224,
    mean=DEFAULT_MEAN,
    std=DEFAULT_STD,
    scale=None,
    ratio=None,
    hflip=0.5,
    vflip=0.0,
    auto_augment=None,
    hsv_h=0.015,  # image HSV-Hue augmentation (fraction)
    hsv_s=0.4,  # image HSV-Saturation augmentation (fraction)
    hsv_v=0.4,  # image HSV-Value augmentation (fraction)
    force_color_jitter=False,
    erasing=0.0,
    interpolation="BILINEAR",
):
    """
    Creates a composition of image augmentation transforms for classification tasks.

    This function generates a set of image transformations suitable for training classification models. It includes
    options for resizing, flipping, color jittering, auto augmentation, and random erasing.

    Args:
        size (int): Target size for the image after transformations.
        mean (tuple): Mean values for normalization, one per channel.
        std (tuple): Standard deviation values for normalization, one per channel.
        scale (tuple | None): Range of size of the origin size cropped.
        ratio (tuple | None): Range of aspect ratio of the origin aspect ratio cropped.
        hflip (float): Probability of horizontal flip.
        vflip (float): Probability of vertical flip.
        auto_augment (str | None): Auto augmentation policy. Can be 'randaugment', 'augmix', 'autoaugment' or None.
        hsv_h (float): Image HSV-Hue augmentation factor.
        hsv_s (float): Image HSV-Saturation augmentation factor.
        hsv_v (float): Image HSV-Value augmentation factor.
        force_color_jitter (bool): Whether to apply color jitter even if auto augment is enabled.
        erasing (float): Probability of random erasing.
        interpolation (str): Interpolation method of either 'NEAREST', 'BILINEAR' or 'BICUBIC'.

    Returns:
        (torchvision.transforms.Compose): A composition of image augmentation transforms.

    Examples:
        >>> transforms = classify_augmentations(size=224, auto_augment="randaugment")
        >>> augmented_image = transforms(original_image)
    """
    # Transforms to apply if Albumentations not installed
    import torchvision.transforms as T  # scope for faster 'import ultralytics'

    if not isinstance(size, int):
        raise TypeError(
            f"classify_transforms() size {size} must be integer, not (list, tuple)"
        )
    scale = tuple(scale or (0.08, 1.0))  # default imagenet scale range
    ratio = tuple(ratio or (3.0 / 4.0, 4.0 / 3.0))  # default imagenet ratio range
    interpolation = getattr(T.InterpolationMode, interpolation)
    primary_tfl = [
        T.RandomResizedCrop(size, scale=scale, ratio=ratio, interpolation=interpolation)
    ]
    if hflip > 0.0:
        primary_tfl.append(T.RandomHorizontalFlip(p=hflip))
    if vflip > 0.0:
        primary_tfl.append(T.RandomVerticalFlip(p=vflip))

    secondary_tfl = []
    disable_color_jitter = False
    if auto_augment:
        assert isinstance(
            auto_augment, str
        ), f"Provided argument should be string, but got type {type(auto_augment)}"
        # color jitter is typically disabled if AA/RA on,
        # this allows override without breaking old hparm cfgs
        disable_color_jitter = not force_color_jitter

        if auto_augment == "randaugment":
            if TORCHVISION_0_11:
                secondary_tfl.append(T.RandAugment(interpolation=interpolation))
            else:
                LOGGER.warning(
                    '"auto_augment=randaugment" requires torchvision >= 0.11.0. Disabling it.'
                )

        elif auto_augment == "augmix":
            if TORCHVISION_0_13:
                secondary_tfl.append(T.AugMix(interpolation=interpolation))
            else:
                LOGGER.warning(
                    '"auto_augment=augmix" requires torchvision >= 0.13.0. Disabling it.'
                )

        elif auto_augment == "autoaugment":
            if TORCHVISION_0_10:
                secondary_tfl.append(T.AutoAugment(interpolation=interpolation))
            else:
                LOGGER.warning(
                    '"auto_augment=autoaugment" requires torchvision >= 0.10.0. Disabling it.'
                )

        else:
            raise ValueError(
                f'Invalid auto_augment policy: {auto_augment}. Should be one of "randaugment", '
                f'"augmix", "autoaugment" or None'
            )

    if not disable_color_jitter:
        secondary_tfl.append(
            T.ColorJitter(brightness=hsv_v, contrast=hsv_v, saturation=hsv_s, hue=hsv_h)
        )

    final_tfl = [
        T.ToTensor(),
        T.Normalize(mean=torch.tensor(mean), std=torch.tensor(std)),
        T.RandomErasing(p=erasing, inplace=True),
    ]

    return T.Compose(primary_tfl + secondary_tfl + final_tfl)


# NOTE: keep this class for backward compatibility
class ClassifyLetterBox:
    """
    A class for resizing and padding images for classification tasks.

    This class is designed to be part of a transformation pipeline, e.g., T.Compose([LetterBox(size), ToTensor()]).
    It resizes and pads images to a specified size while maintaining the original aspect ratio.

    Attributes:
        h (int): Target height of the image.
        w (int): Target width of the image.
        auto (bool): If True, automatically calculates the short side using stride.
        stride (int): The stride value, used when 'auto' is True.

    Methods:
        __call__: Applies the letterbox transformation to an input image.

    Examples:
        >>> transform = ClassifyLetterBox(size=(640, 640), auto=False, stride=32)
        >>> img = np.random.randint(0, 255, (480, 640, 3), dtype=np.uint8)
        >>> result = transform(img)
        >>> print(result.shape)
        (640, 640, 3)
    """

    def __init__(self, size=(640, 640), auto=False, stride=32):
        """
        Initializes the ClassifyLetterBox object for image preprocessing.

        This class is designed to be part of a transformation pipeline for image classification tasks. It resizes and
        pads images to a specified size while maintaining the original aspect ratio.

        Args:
            size (int | Tuple[int, int]): Target size for the letterboxed image. If an int, a square image of
                (size, size) is created. If a tuple, it should be (height, width).
            auto (bool): If True, automatically calculates the short side based on stride. Default is False.
            stride (int): The stride value, used when 'auto' is True. Default is 32.

        Attributes:
            h (int): Target height of the letterboxed image.
            w (int): Target width of the letterboxed image.
            auto (bool): Flag indicating whether to automatically calculate short side.
            stride (int): Stride value for automatic short side calculation.

        Examples:
            >>> transform = ClassifyLetterBox(size=224)
            >>> img = np.random.randint(0, 255, (480, 640, 3), dtype=np.uint8)
            >>> result = transform(img)
            >>> print(result.shape)
            (224, 224, 3)
        """
        super().__init__()
        self.h, self.w = (size, size) if isinstance(size, int) else size
        self.auto = auto  # pass max size integer, automatically solve for short side using stride
        self.stride = stride  # used with auto

    def __call__(self, im):
        """
        Resizes and pads an image using the letterbox method.

        This method resizes the input image to fit within the specified dimensions while maintaining its aspect ratio,
        then pads the resized image to match the target size.

        Args:
            im (numpy.ndarray): Input image as a numpy array with shape (H, W, C).

        Returns:
            (numpy.ndarray): Resized and padded image as a numpy array with shape (hs, ws, 3), where hs and ws are
                the target height and width respectively.

        Examples:
            >>> letterbox = ClassifyLetterBox(size=(640, 640))
            >>> image = np.random.randint(0, 255, (720, 1280, 3), dtype=np.uint8)
            >>> resized_image = letterbox(image)
            >>> print(resized_image.shape)
            (640, 640, 3)
        """
        imh, imw = im.shape[:2]
        r = min(self.h / imh, self.w / imw)  # ratio of new/old dimensions
        h, w = round(imh * r), round(imw * r)  # resized image dimensions

        # Calculate padding dimensions
        hs, ws = (
            (math.ceil(x / self.stride) * self.stride for x in (h, w))
            if self.auto
            else (self.h, self.w)
        )
        top, left = round((hs - h) / 2 - 0.1), round((ws - w) / 2 - 0.1)

        # Create padded image
        im_out = np.full((hs, ws, 3), 114, dtype=im.dtype)
        im_out[top : top + h, left : left + w] = cv2.resize(
            im, (w, h), interpolation=cv2.INTER_LINEAR
        )
        return im_out


# NOTE: keep this class for backward compatibility
class CenterCrop:
    """
    Applies center cropping to images for classification tasks.

    This class performs center cropping on input images, resizing them to a specified size while maintaining the aspect
    ratio. It is designed to be part of a transformation pipeline, e.g., T.Compose([CenterCrop(size), ToTensor()]).

    Attributes:
        h (int): Target height of the cropped image.
        w (int): Target width of the cropped image.

    Methods:
        __call__: Applies the center crop transformation to an input image.

    Examples:
        >>> transform = CenterCrop(640)
        >>> image = np.random.randint(0, 255, (1080, 1920, 3), dtype=np.uint8)
        >>> cropped_image = transform(image)
        >>> print(cropped_image.shape)
        (640, 640, 3)
    """

    def __init__(self, size=640):
        """
        Initializes the CenterCrop object for image preprocessing.

        This class is designed to be part of a transformation pipeline, e.g., T.Compose([CenterCrop(size), ToTensor()]).
        It performs a center crop on input images to a specified size.

        Args:
            size (int | Tuple[int, int]): The desired output size of the crop. If size is an int, a square crop
                (size, size) is made. If size is a sequence like (h, w), it is used as the output size.

        Returns:
            (None): This method initializes the object and does not return anything.

        Examples:
            >>> transform = CenterCrop(224)
            >>> img = np.random.rand(300, 300, 3)
            >>> cropped_img = transform(img)
            >>> print(cropped_img.shape)
            (224, 224, 3)
        """
        super().__init__()
        self.h, self.w = (size, size) if isinstance(size, int) else size

    def __call__(self, im):
        """
        Applies center cropping to an input image.

        This method resizes and crops the center of the image using a letterbox method. It maintains the aspect
        ratio of the original image while fitting it into the specified dimensions.

        Args:
            im (numpy.ndarray | PIL.Image.Image): The input image as a numpy array of shape (H, W, C) or a
                PIL Image object.

        Returns:
            (numpy.ndarray): The center-cropped and resized image as a numpy array of shape (self.h, self.w, C).

        Examples:
            >>> transform = CenterCrop(size=224)
            >>> image = np.random.randint(0, 255, (640, 480, 3), dtype=np.uint8)
            >>> cropped_image = transform(image)
            >>> assert cropped_image.shape == (224, 224, 3)
        """
        if isinstance(im, Image.Image):  # convert from PIL to numpy array if required
            im = np.asarray(im)
        imh, imw = im.shape[:2]
        m = min(imh, imw)  # min dimension
        top, left = (imh - m) // 2, (imw - m) // 2
        return cv2.resize(
            im[top : top + m, left : left + m],
            (self.w, self.h),
            interpolation=cv2.INTER_LINEAR,
        )


# NOTE: keep this class for backward compatibility
class ToTensor:
    """
    Converts an image from a numpy array to a PyTorch tensor.

    This class is designed to be part of a transformation pipeline, e.g., T.Compose([LetterBox(size), ToTensor()]).

    Attributes:
        half (bool): If True, converts the image to half precision (float16).

    Methods:
        __call__: Applies the tensor conversion to an input image.

    Examples:
        >>> transform = ToTensor(half=True)
        >>> img = np.random.randint(0, 255, (640, 640, 3), dtype=np.uint8)
        >>> tensor_img = transform(img)
        >>> print(tensor_img.shape, tensor_img.dtype)
        torch.Size([3, 640, 640]) torch.float16

    Notes:
        The input image is expected to be in BGR format with shape (H, W, C).
        The output tensor will be in RGB format with shape (C, H, W), normalized to [0, 1].
    """

    def __init__(self, half=False):
        """
        Initializes the ToTensor object for converting images to PyTorch tensors.

        This class is designed to be used as part of a transformation pipeline for image preprocessing in the
        Ultralytics YOLO framework. It converts numpy arrays or PIL Images to PyTorch tensors, with an option
        for half-precision (float16) conversion.

        Args:
            half (bool): If True, converts the tensor to half precision (float16). Default is False.

        Examples:
            >>> transform = ToTensor(half=True)
            >>> img = np.random.rand(640, 640, 3)
            >>> tensor_img = transform(img)
            >>> print(tensor_img.dtype)
            torch.float16
        """
        super().__init__()
        self.half = half

    def __call__(self, im):
        """
        Transforms an image from a numpy array to a PyTorch tensor.

        This method converts the input image from a numpy array to a PyTorch tensor, applying optional
        half-precision conversion and normalization. The image is transposed from HWC to CHW format and
        the color channels are reversed from BGR to RGB.

        Args:
            im (numpy.ndarray): Input image as a numpy array with shape (H, W, C) in BGR order.

        Returns:
            (torch.Tensor): The transformed image as a PyTorch tensor in float32 or float16, normalized
                to [0, 1] with shape (C, H, W) in RGB order.

        Examples:
            >>> transform = ToTensor(half=True)
            >>> img = np.random.randint(0, 255, (640, 640, 3), dtype=np.uint8)
            >>> tensor_img = transform(img)
            >>> print(tensor_img.shape, tensor_img.dtype)
            torch.Size([3, 640, 640]) torch.float16
        """
        im = np.ascontiguousarray(
            im.transpose((2, 0, 1))[::-1]
        )  # HWC to CHW -> BGR to RGB -> contiguous
        im = torch.from_numpy(im)  # to torch
        im = im.half() if self.half else im.float()  # uint8 to fp16/32
        im /= 255.0  # 0-255 to 0.0-1.0
        return im<|MERGE_RESOLUTION|>--- conflicted
+++ resolved
@@ -1256,15 +1256,11 @@
                     img, M, dsize=self.size, borderValue=(114, 114, 114)
                 )
             else:  # affine
-<<<<<<< HEAD
                 img = cv2.warpAffine(
                     img, M[:2], dsize=self.size, borderValue=(114, 114, 114)
                 )
-=======
-                img = cv2.warpAffine(img, M[:2], dsize=self.size, borderValue=(114, 114, 114))
             if img.ndim == 2:
                 img = img[..., None]
->>>>>>> 5e892b62
         return img, M, s
 
     def apply_bboxes(self, bboxes, M):
@@ -1993,7 +1989,9 @@
             )
 
         result = labels2.get("img", cv2.flip(im, 1))  # augment segments
-        if result.ndim == 2:  # cv2.flip would eliminate the last dimension for grayscale images
+        if (
+            result.ndim == 2
+        ):  # cv2.flip would eliminate the last dimension for grayscale images
             result = result[..., None]
         i = im_new.astype(bool)
         im[i] = result[i]
