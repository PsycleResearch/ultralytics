# Ultralytics 🚀 AGPL-3.0 License - https://ultralytics.com/license

import os
import platform
import random
import threading
import time
from pathlib import Path

import requests

from ultralytics.utils import (
    ARGV,
    ENVIRONMENT,
    IS_COLAB,
    IS_GIT_DIR,
    IS_PIP_PACKAGE,
    LOGGER,
    ONLINE,
    RANK,
    SETTINGS,
    TESTS_RUNNING,
    TQDM,
    TryExcept,
    __version__,
    colorstr,
    get_git_origin_url,
)
from ultralytics.utils.downloads import GITHUB_ASSETS_NAMES

HUB_API_ROOT = os.environ.get("ULTRALYTICS_HUB_API", "https://api.ultralytics.com")
HUB_WEB_ROOT = os.environ.get("ULTRALYTICS_HUB_WEB", "https://hub.ultralytics.com")

PREFIX = colorstr("Ultralytics HUB: ")
HELP_MSG = "If this issue persists please visit https://github.com/ultralytics/hub/issues for assistance."


def request_with_credentials(url: str) -> any:
    """
    Make an AJAX request with cookies attached in a Google Colab environment.

    Args:
        url (str): The URL to make the request to.

    Returns:
        (Any): The response data from the AJAX request.

    Raises:
        OSError: If the function is not run in a Google Colab environment.
    """
    if not IS_COLAB:
        raise OSError("request_with_credentials() must run in a Colab environment")
    from google.colab import output  # noqa
    from IPython import display  # noqa

    display.display(
        display.Javascript(
            f"""
            window._hub_tmp = new Promise((resolve, reject) => {{
                const timeout = setTimeout(() => reject("Failed authenticating existing browser session"), 5000)
                fetch("{url}", {{
                    method: 'POST',
                    credentials: 'include'
                }})
                    .then((response) => resolve(response.json()))
                    .then((json) => {{
                    clearTimeout(timeout);
                    }}).catch((err) => {{
                    clearTimeout(timeout);
                    reject(err);
                }});
            }});
            """
        )
    )
    return output.eval_js("_hub_tmp")


def requests_with_progress(method, url, **kwargs):
    """
    Make an HTTP request using the specified method and URL, with an optional progress bar.

    Args:
        method (str): The HTTP method to use (e.g. 'GET', 'POST').
        url (str): The URL to send the request to.
        **kwargs (Any): Additional keyword arguments to pass to the underlying `requests.request` function.

    Returns:
        (requests.Response): The response object from the HTTP request.

    Notes:
        - If 'progress' is set to True, the progress bar will display the download progress for responses with a known
          content length.
        - If 'progress' is a number then progress bar will display assuming content length = progress.
    """
    progress = kwargs.pop("progress", False)
    if not progress:
        return requests.request(method, url, **kwargs)
    response = requests.request(method, url, stream=True, **kwargs)
    total = int(response.headers.get("content-length", 0) if isinstance(progress, bool) else progress)  # total size
    try:
        pbar = TQDM(total=total, unit="B", unit_scale=True, unit_divisor=1024)
        for data in response.iter_content(chunk_size=1024):
            pbar.update(len(data))
        pbar.close()
    except requests.exceptions.ChunkedEncodingError:  # avoid 'Connection broken: IncompleteRead' warnings
        response.close()
    return response


def smart_request(method, url, retry=3, timeout=30, thread=True, code=-1, verbose=True, progress=False, **kwargs):
    """
    Make an HTTP request using the 'requests' library, with exponential backoff retries up to a specified timeout.

    Args:
        method (str): The HTTP method to use for the request. Choices are 'post' and 'get'.
        url (str): The URL to make the request to.
        retry (int, optional): Number of retries to attempt before giving up.
        timeout (int, optional): Timeout in seconds after which the function will give up retrying.
        thread (bool, optional): Whether to execute the request in a separate daemon thread.
        code (int, optional): An identifier for the request, used for logging purposes.
        verbose (bool, optional): A flag to determine whether to print out to console or not.
        progress (bool, optional): Whether to show a progress bar during the request.
        **kwargs (Any): Keyword arguments to be passed to the requests function specified in method.

    Returns:
        (requests.Response): The HTTP response object. If the request is executed in a separate thread, returns None.
    """
    retry_codes = (408, 500)  # retry only these codes

    @TryExcept(verbose=verbose)
    def func(func_method, func_url, **func_kwargs):
        """Make HTTP requests with retries and timeouts, with optional progress tracking."""
        r = None  # response
        t0 = time.time()  # initial time for timer
        for i in range(retry + 1):
            if (time.time() - t0) > timeout:
                break
            r = requests_with_progress(func_method, func_url, **func_kwargs)  # i.e. get(url, data, json, files)
            if r.status_code < 300:  # return codes in the 2xx range are generally considered "good" or "successful"
                break
            try:
                m = r.json().get("message", "No JSON message.")
            except AttributeError:
                m = "Unable to read JSON."
            if i == 0:
                if r.status_code in retry_codes:
                    m += f" Retrying {retry}x for {timeout}s." if retry else ""
                elif r.status_code == 429:  # rate limit
                    h = r.headers  # response headers
                    m = (
                        f"Rate limit reached ({h['X-RateLimit-Remaining']}/{h['X-RateLimit-Limit']}). "
                        f"Please retry after {h['Retry-After']}s."
                    )
                if verbose:
                    LOGGER.warning(f"{PREFIX}{m} {HELP_MSG} ({r.status_code} #{code})")
                if r.status_code not in retry_codes:
                    return r
            time.sleep(2**i)  # exponential standoff
        return r

    args = method, url
    kwargs["progress"] = progress
    if thread:
        threading.Thread(target=func, args=args, kwargs=kwargs, daemon=True).start()
    else:
<<<<<<< HEAD
        return func(*args, **kwargs)
=======
        return func(*args, **kwargs)


class Events:
    """
    A class for collecting anonymous event analytics.

    Event analytics are enabled when sync=True in settings and disabled when sync=False. Run 'yolo settings' to see and
    update settings.

    Attributes:
        url (str): The URL to send anonymous events.
        rate_limit (float): The rate limit in seconds for sending events.
        metadata (Dict): A dictionary containing metadata about the environment.
        enabled (bool): A flag to enable or disable Events based on certain conditions.
    """

    url = "https://www.google-analytics.com/mp/collect?measurement_id=G-X8NCJYTQXM&api_secret=QLQrATrNSwGRFRLE-cbHJw"

    def __init__(self):
        """Initialize the Events object with default values for events, rate_limit, and metadata."""
        self.events = []  # events list
        self.rate_limit = 30.0  # rate limit (seconds)
        self.t = 0.0  # rate limit timer (seconds)
        self.metadata = {
            "cli": Path(ARGV[0]).name == "yolo",
            "install": "git" if IS_GIT_DIR else "pip" if IS_PIP_PACKAGE else "other",
            "python": ".".join(platform.python_version_tuple()[:2]),  # i.e. 3.10
            "version": __version__,
            "env": ENVIRONMENT,
            "session_id": round(random.random() * 1e15),
            "engagement_time_msec": 1000,
        }
        self.enabled = (
            SETTINGS["sync"]
            and RANK in {-1, 0}
            and not TESTS_RUNNING
            and ONLINE
            and (IS_PIP_PACKAGE or get_git_origin_url() == "https://github.com/ultralytics/ultralytics.git")
        )

    def __call__(self, cfg):
        """
        Attempt to add a new event to the events list and send events if the rate limit is reached.

        Args:
            cfg (IterableSimpleNamespace): The configuration object containing mode and task information.
        """
        if not self.enabled:
            # Events disabled, do nothing
            return

        # Attempt to add to events
        if len(self.events) < 25:  # Events list limited to 25 events (drop any events past this)
            params = {
                **self.metadata,
                "task": cfg.task,
                "model": cfg.model if cfg.model in GITHUB_ASSETS_NAMES else "custom",
            }
            if cfg.mode == "export":
                params["format"] = cfg.format
            self.events.append({"name": cfg.mode, "params": params})

        # Check rate limit
        t = time.time()
        if (t - self.t) < self.rate_limit:
            # Time is under rate limiter, wait to send
            return

        # Time is over rate limiter, send now
        data = {"client_id": SETTINGS["uuid"], "events": self.events}  # SHA-256 anonymized UUID hash and events list

        # POST equivalent to requests.post(self.url, json=data)
        smart_request("post", self.url, json=data, retry=0, verbose=False)

        # Reset events and rate limit timer
        self.events = []
        self.t = t


# Run below code on hub/utils init -------------------------------------------------------------------------------------
events = Events()
>>>>>>> a40957ec
<|MERGE_RESOLUTION|>--- conflicted
+++ resolved
@@ -97,18 +97,34 @@
     if not progress:
         return requests.request(method, url, **kwargs)
     response = requests.request(method, url, stream=True, **kwargs)
-    total = int(response.headers.get("content-length", 0) if isinstance(progress, bool) else progress)  # total size
+    total = int(
+        response.headers.get("content-length", 0)
+        if isinstance(progress, bool)
+        else progress
+    )  # total size
     try:
         pbar = TQDM(total=total, unit="B", unit_scale=True, unit_divisor=1024)
         for data in response.iter_content(chunk_size=1024):
             pbar.update(len(data))
         pbar.close()
-    except requests.exceptions.ChunkedEncodingError:  # avoid 'Connection broken: IncompleteRead' warnings
+    except (
+        requests.exceptions.ChunkedEncodingError
+    ):  # avoid 'Connection broken: IncompleteRead' warnings
         response.close()
     return response
 
 
-def smart_request(method, url, retry=3, timeout=30, thread=True, code=-1, verbose=True, progress=False, **kwargs):
+def smart_request(
+    method,
+    url,
+    retry=3,
+    timeout=30,
+    thread=True,
+    code=-1,
+    verbose=True,
+    progress=False,
+    **kwargs,
+):
     """
     Make an HTTP request using the 'requests' library, with exponential backoff retries up to a specified timeout.
 
@@ -136,8 +152,12 @@
         for i in range(retry + 1):
             if (time.time() - t0) > timeout:
                 break
-            r = requests_with_progress(func_method, func_url, **func_kwargs)  # i.e. get(url, data, json, files)
-            if r.status_code < 300:  # return codes in the 2xx range are generally considered "good" or "successful"
+            r = requests_with_progress(
+                func_method, func_url, **func_kwargs
+            )  # i.e. get(url, data, json, files)
+            if (
+                r.status_code < 300
+            ):  # return codes in the 2xx range are generally considered "good" or "successful"
                 break
             try:
                 m = r.json().get("message", "No JSON message.")
@@ -164,89 +184,4 @@
     if thread:
         threading.Thread(target=func, args=args, kwargs=kwargs, daemon=True).start()
     else:
-<<<<<<< HEAD
-        return func(*args, **kwargs)
-=======
-        return func(*args, **kwargs)
-
-
-class Events:
-    """
-    A class for collecting anonymous event analytics.
-
-    Event analytics are enabled when sync=True in settings and disabled when sync=False. Run 'yolo settings' to see and
-    update settings.
-
-    Attributes:
-        url (str): The URL to send anonymous events.
-        rate_limit (float): The rate limit in seconds for sending events.
-        metadata (Dict): A dictionary containing metadata about the environment.
-        enabled (bool): A flag to enable or disable Events based on certain conditions.
-    """
-
-    url = "https://www.google-analytics.com/mp/collect?measurement_id=G-X8NCJYTQXM&api_secret=QLQrATrNSwGRFRLE-cbHJw"
-
-    def __init__(self):
-        """Initialize the Events object with default values for events, rate_limit, and metadata."""
-        self.events = []  # events list
-        self.rate_limit = 30.0  # rate limit (seconds)
-        self.t = 0.0  # rate limit timer (seconds)
-        self.metadata = {
-            "cli": Path(ARGV[0]).name == "yolo",
-            "install": "git" if IS_GIT_DIR else "pip" if IS_PIP_PACKAGE else "other",
-            "python": ".".join(platform.python_version_tuple()[:2]),  # i.e. 3.10
-            "version": __version__,
-            "env": ENVIRONMENT,
-            "session_id": round(random.random() * 1e15),
-            "engagement_time_msec": 1000,
-        }
-        self.enabled = (
-            SETTINGS["sync"]
-            and RANK in {-1, 0}
-            and not TESTS_RUNNING
-            and ONLINE
-            and (IS_PIP_PACKAGE or get_git_origin_url() == "https://github.com/ultralytics/ultralytics.git")
-        )
-
-    def __call__(self, cfg):
-        """
-        Attempt to add a new event to the events list and send events if the rate limit is reached.
-
-        Args:
-            cfg (IterableSimpleNamespace): The configuration object containing mode and task information.
-        """
-        if not self.enabled:
-            # Events disabled, do nothing
-            return
-
-        # Attempt to add to events
-        if len(self.events) < 25:  # Events list limited to 25 events (drop any events past this)
-            params = {
-                **self.metadata,
-                "task": cfg.task,
-                "model": cfg.model if cfg.model in GITHUB_ASSETS_NAMES else "custom",
-            }
-            if cfg.mode == "export":
-                params["format"] = cfg.format
-            self.events.append({"name": cfg.mode, "params": params})
-
-        # Check rate limit
-        t = time.time()
-        if (t - self.t) < self.rate_limit:
-            # Time is under rate limiter, wait to send
-            return
-
-        # Time is over rate limiter, send now
-        data = {"client_id": SETTINGS["uuid"], "events": self.events}  # SHA-256 anonymized UUID hash and events list
-
-        # POST equivalent to requests.post(self.url, json=data)
-        smart_request("post", self.url, json=data, retry=0, verbose=False)
-
-        # Reset events and rate limit timer
-        self.events = []
-        self.t = t
-
-
-# Run below code on hub/utils init -------------------------------------------------------------------------------------
-events = Events()
->>>>>>> a40957ec
+        return func(*args, **kwargs)