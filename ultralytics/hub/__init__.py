--- conflicted
+++ resolved
@@ -110,12 +110,6 @@
 
 
 def export_model(model_id: str = "", format: str = "torchscript"):
-<<<<<<< HEAD
-    """Export a model to the specified format."""
-    assert (
-        format in export_fmts_hub()
-    ), f"Unsupported export format '{format}', valid formats are {export_fmts_hub()}"
-=======
     """
     Export a model to a specified format for deployment via the Ultralytics HUB API.
 
@@ -131,8 +125,9 @@
         >>> from ultralytics import hub
         >>> hub.export_model(model_id="your_model_id", format="torchscript")
     """
-    assert format in export_fmts_hub(), f"Unsupported export format '{format}', valid formats are {export_fmts_hub()}"
->>>>>>> 2547f378
+    assert (
+        format in export_fmts_hub()
+    ), f"Unsupported export format '{format}', valid formats are {export_fmts_hub()}"
     r = requests.post(
         f"{HUB_API_ROOT}/v1/models/{model_id}/export",
         json={"format": format},
@@ -145,12 +140,6 @@
 
 
 def get_export(model_id: str = "", format: str = "torchscript"):
-<<<<<<< HEAD
-    """Get an exported model dictionary with download URL."""
-    assert (
-        format in export_fmts_hub()
-    ), f"Unsupported export format '{format}', valid formats are {export_fmts_hub()}"
-=======
     """
     Retrieve an exported model in the specified format from Ultralytics HUB using the model ID.
 
@@ -165,8 +154,9 @@
         >>> from ultralytics import hub
         >>> hub.get_export(model_id="your_model_id", format="torchscript")
     """
-    assert format in export_fmts_hub(), f"Unsupported export format '{format}', valid formats are {export_fmts_hub()}"
->>>>>>> 2547f378
+    assert (
+        format in export_fmts_hub()
+    ), f"Unsupported export format '{format}', valid formats are {export_fmts_hub()}"
     r = requests.post(
         f"{HUB_API_ROOT}/get-export",
         json={"apiKey": Auth().api_key, "modelId": model_id, "format": format},
