--- conflicted
+++ resolved
@@ -68,13 +68,9 @@
         return True
     else:
         # Failed to authenticate with HUB
-<<<<<<< HEAD
         LOGGER.info(
-            f"{PREFIX}Get API key from {api_key_url} and then run 'yolo hub login API_KEY'"
+            f"{PREFIX}Get API key from {api_key_url} and then run 'yolo login API_KEY'"
         )
-=======
-        LOGGER.info(f"{PREFIX}Get API key from {api_key_url} and then run 'yolo login API_KEY'")
->>>>>>> a40957ec
         return False
 
 
@@ -113,17 +109,11 @@
     ]
 
 
-<<<<<<< HEAD
-def export_model(model_id="", format="torchscript"):
-    """Export a model to all formats."""
+def export_model(model_id: str = "", format: str = "torchscript"):
+    """Export a model to the specified format."""
     assert (
         format in export_fmts_hub()
     ), f"Unsupported export format '{format}', valid formats are {export_fmts_hub()}"
-=======
-def export_model(model_id: str = "", format: str = "torchscript"):
-    """Export a model to the specified format."""
-    assert format in export_fmts_hub(), f"Unsupported export format '{format}', valid formats are {export_fmts_hub()}"
->>>>>>> a40957ec
     r = requests.post(
         f"{HUB_API_ROOT}/v1/models/{model_id}/export",
         json={"format": format},
