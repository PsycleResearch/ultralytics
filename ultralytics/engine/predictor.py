# Ultralytics 🚀 AGPL-3.0 License - https://ultralytics.com/license
"""
Run prediction on images, videos, directories, globs, YouTube, webcam, streams, etc.

Usage - sources:
    $ yolo mode=predict model=yolo11n.pt source=0                               # webcam
                                                img.jpg                         # image
                                                vid.mp4                         # video
                                                screen                          # screenshot
                                                path/                           # directory
                                                list.txt                        # list of images
                                                list.streams                    # list of streams
                                                'path/*.jpg'                    # glob
                                                'https://youtu.be/LNwODJXcvt4'  # YouTube
                                                'rtsp://example.com/media.mp4'  # RTSP, RTMP, HTTP, TCP stream

Usage - formats:
    $ yolo mode=predict model=yolo11n.pt                 # PyTorch
                              yolo11n.torchscript        # TorchScript
                              yolo11n.onnx               # ONNX Runtime or OpenCV DNN with dnn=True
                              yolo11n_openvino_model     # OpenVINO
                              yolo11n.engine             # TensorRT
                              yolo11n.mlpackage          # CoreML (macOS-only)
                              yolo11n_saved_model        # TensorFlow SavedModel
                              yolo11n.pb                 # TensorFlow GraphDef
                              yolo11n.tflite             # TensorFlow Lite
                              yolo11n_edgetpu.tflite     # TensorFlow Edge TPU
                              yolo11n_paddle_model       # PaddlePaddle
                              yolo11n.mnn                # MNN
                              yolo11n_ncnn_model         # NCNN
                              yolo11n_imx_model          # Sony IMX
                              yolo11n_rknn_model         # Rockchip RKNN
"""

import platform
import re
import threading
from pathlib import Path

import cv2
import numpy as np
import torch

from ultralytics.cfg import get_cfg, get_save_dir
from ultralytics.data import load_inference_source
from ultralytics.data.augment import LetterBox, classify_transforms
from ultralytics.nn.autobackend import AutoBackend
from ultralytics.utils import DEFAULT_CFG, LOGGER, MACOS, WINDOWS, callbacks, colorstr, ops
from ultralytics.utils.checks import check_imgsz, check_imshow
from ultralytics.utils.files import increment_path
from ultralytics.utils.torch_utils import select_device, smart_inference_mode

STREAM_WARNING = """
WARNING ⚠️ inference results will accumulate in RAM unless `stream=True` is passed, causing potential out-of-memory
errors for large sources or long-running streams and videos. See https://docs.ultralytics.com/modes/predict/ for help.

Example:
    results = model(source=..., stream=True)  # generator of Results objects
    for r in results:
        boxes = r.boxes  # Boxes object for bbox outputs
        masks = r.masks  # Masks object for segment masks outputs
        probs = r.probs  # Class probabilities for classification outputs
"""


class BasePredictor:
    """
    A base class for creating predictors.

    This class provides the foundation for prediction functionality, handling model setup, inference,
    and result processing across various input sources.

    Attributes:
        args (SimpleNamespace): Configuration for the predictor.
        save_dir (Path): Directory to save results.
        done_warmup (bool): Whether the predictor has finished setup.
        model (torch.nn.Module): Model used for prediction.
        data (dict): Data configuration.
        device (torch.device): Device used for prediction.
        dataset (Dataset): Dataset used for prediction.
        vid_writer (dict): Dictionary of {save_path: video_writer} for saving video output.
        plotted_img (numpy.ndarray): Last plotted image.
        source_type (SimpleNamespace): Type of input source.
        seen (int): Number of images processed.
        windows (List): List of window names for visualization.
        batch (tuple): Current batch data.
        results (List): Current batch results.
        transforms (callable): Image transforms for classification.
        callbacks (dict): Callback functions for different events.
        txt_path (Path): Path to save text results.
        _lock (threading.Lock): Lock for thread-safe inference.

    Methods:
        preprocess: Prepare input image before inference.
        inference: Run inference on a given image.
        postprocess: Process raw predictions into structured results.
        predict_cli: Run prediction for command line interface.
        setup_source: Set up input source and inference mode.
        stream_inference: Stream inference on input source.
        setup_model: Initialize and configure the model.
        write_results: Write inference results to files.
        save_predicted_images: Save prediction visualizations.
        show: Display results in a window.
        run_callbacks: Execute registered callbacks for an event.
        add_callback: Register a new callback function.
    """

    def __init__(self, cfg=DEFAULT_CFG, overrides=None, _callbacks=None):
        """
        Initialize the BasePredictor class.

        Args:
            cfg (str | dict): Path to a configuration file or a configuration dictionary.
            overrides (dict | None): Configuration overrides.
            _callbacks (dict | None): Dictionary of callback functions.
        """
        self.args = get_cfg(cfg, overrides)
        self.save_dir = get_save_dir(self.args)
        if self.args.conf is None:
            self.args.conf = 0.25  # default conf=0.25
        self.done_warmup = False
        if self.args.show:
            self.args.show = check_imshow(warn=True)

        # Usable if setup is done
        self.model = None
        self.data = self.args.data  # data_dict
        self.imgsz = None
        self.device = None
        self.dataset = None
        self.vid_writer = {}  # dict of {save_path: video_writer, ...}
        self.plotted_img = None
        self.source_type = None
        self.seen = 0
        self.windows = []
        self.batch = None
        self.results = None
        self.transforms = None
        self.callbacks = _callbacks or callbacks.get_default_callbacks()
        self.txt_path = None
        self._lock = threading.Lock()  # for automatic thread-safe inference
        callbacks.add_integration_callbacks(self)

    def preprocess(self, im):
        """
        Prepares input image before inference.

        Args:
            im (torch.Tensor | List(np.ndarray)): Images of shape (N, 3, h, w) for tensor, [(h, w, 3) x N] for list.
        """
        not_tensor = not isinstance(im, torch.Tensor)
        if not_tensor:
            im = np.stack(self.pre_transform(im))
            im = im[..., ::-1].transpose((0, 3, 1, 2))  # BGR to RGB, BHWC to BCHW, (n, 3, h, w)
            im = np.ascontiguousarray(im)  # contiguous
            im = torch.from_numpy(im)

        im = im.to(self.device)
        im = im.half() if self.model.fp16 else im.float()  # uint8 to fp16/32
        if not_tensor:
            im /= 255  # 0 - 255 to 0.0 - 1.0
        return im

    def inference(self, im, *args, **kwargs):
        """Run inference on a given image using the specified model and arguments."""
        visualize = (
            increment_path(self.save_dir / Path(self.batch[0][0]).stem, mkdir=True)
            if self.args.visualize and (not self.source_type.tensor)
            else False
        )
        return self.model(im, augment=self.args.augment, visualize=visualize, embed=self.args.embed, *args, **kwargs)

    def pre_type_conversion(self, im):
        if im.dtype == np.uint16:
            return im.astype(np.int32) 
        
        return im

    def pre_transform(self, im):
        """
        Pre-transform input image before inference.

        Args:
            im (List[np.ndarray]): Images of shape (N, 3, h, w) for tensor, [(h, w, 3) x N] for list.

        Returns:
            (List[np.ndarray]): A list of transformed images.
        """
        same_shapes = len({x.shape for x in im}) == 1
<<<<<<< HEAD
        letterbox = LetterBox(self.imgsz, auto=same_shapes and self.model.pt, stride=self.model.stride)
        return [self.pre_type_conversion(letterbox(image=x)) for x in im]
=======
        letterbox = LetterBox(
            self.imgsz,
            auto=same_shapes and (self.model.pt or (getattr(self.model, "dynamic", False) and not self.model.imx)),
            stride=self.model.stride,
        )
        return [letterbox(image=x) for x in im]
>>>>>>> a40957ec

    def postprocess(self, preds, img, orig_imgs):
        """Post-process predictions for an image and return them."""
        return preds

    def __call__(self, source=None, model=None, stream=False, *args, **kwargs):
        """
        Perform inference on an image or stream.

        Args:
            source (str | Path | List[str] | List[Path] | List[np.ndarray] | np.ndarray | torch.Tensor | None):
                Source for inference.
            model (str | Path | torch.nn.Module | None): Model for inference.
            stream (bool): Whether to stream the inference results. If True, returns a generator.
            *args (Any): Additional arguments for the inference method.
            **kwargs (Any): Additional keyword arguments for the inference method.

        Returns:
            (List[ultralytics.engine.results.Results] | generator): Results objects or generator of Results objects.
        """
        self.stream = stream
        if stream:
            return self.stream_inference(source, model, *args, **kwargs)
        else:
            return list(self.stream_inference(source, model, *args, **kwargs))  # merge list of Result into one

    def predict_cli(self, source=None, model=None):
        """
        Method used for Command Line Interface (CLI) prediction.

        This function is designed to run predictions using the CLI. It sets up the source and model, then processes
        the inputs in a streaming manner. This method ensures that no outputs accumulate in memory by consuming the
        generator without storing results.

        Args:
            source (str | Path | List[str] | List[Path] | List[np.ndarray] | np.ndarray | torch.Tensor | None):
                Source for inference.
            model (str | Path | torch.nn.Module | None): Model for inference.

        Note:
            Do not modify this function or remove the generator. The generator ensures that no outputs are
            accumulated in memory, which is critical for preventing memory issues during long-running predictions.
        """
        gen = self.stream_inference(source, model)
        for _ in gen:  # sourcery skip: remove-empty-nested-block, noqa
            pass

    def setup_source(self, source):
        """
        Set up source and inference mode.

        Args:
            source (str | Path | List[str] | List[Path] | List[np.ndarray] | np.ndarray | torch.Tensor):
                Source for inference.
        """
        self.imgsz = check_imgsz(self.args.imgsz, stride=self.model.stride, min_dim=2)  # check image size
        self.transforms = (
            getattr(
                self.model.model,
                "transforms",
                classify_transforms(self.imgsz[0], crop_fraction=self.args.crop_fraction),
            )
            if self.args.task == "classify"
            else None
        )
        self.dataset = load_inference_source(
            source=source,
            batch=self.args.batch,
            vid_stride=self.args.vid_stride,
            buffer=self.args.stream_buffer,
        )
        self.source_type = self.dataset.source_type
        if not getattr(self, "stream", True) and (
            self.source_type.stream
            or self.source_type.screenshot
            or len(self.dataset) > 1000  # many images
            or any(getattr(self.dataset, "video_flag", [False]))
        ):  # videos
            LOGGER.warning(STREAM_WARNING)
        self.vid_writer = {}

    @smart_inference_mode()
    def stream_inference(self, source=None, model=None, *args, **kwargs):
        """
        Stream real-time inference on camera feed and save results to file.

        Args:
            source (str | Path | List[str] | List[Path] | List[np.ndarray] | np.ndarray | torch.Tensor | None):
                Source for inference.
            model (str | Path | torch.nn.Module | None): Model for inference.
            *args (Any): Additional arguments for the inference method.
            **kwargs (Any): Additional keyword arguments for the inference method.

        Yields:
            (ultralytics.engine.results.Results): Results objects.
        """
        if self.args.verbose:
            LOGGER.info("")

        # Setup model
        if not self.model:
            self.setup_model(model)

        with self._lock:  # for thread-safe inference
            # Setup source every time predict is called
            self.setup_source(source if source is not None else self.args.source)

            # Check if save_dir/ label file exists
            if self.args.save or self.args.save_txt:
                (self.save_dir / "labels" if self.args.save_txt else self.save_dir).mkdir(parents=True, exist_ok=True)

            # Warmup model
            if not self.done_warmup:
                self.model.warmup(imgsz=(1 if self.model.pt or self.model.triton else self.dataset.bs, 3, *self.imgsz))
                self.done_warmup = True

            self.seen, self.windows, self.batch = 0, [], None
            profilers = (
                ops.Profile(device=self.device),
                ops.Profile(device=self.device),
                ops.Profile(device=self.device),
            )
            self.run_callbacks("on_predict_start")
            for self.batch in self.dataset:
                self.run_callbacks("on_predict_batch_start")
                paths, im0s, s = self.batch

                # Preprocess
                with profilers[0]:
                    im = self.preprocess(im0s)

                # Inference
                with profilers[1]:
                    preds = self.inference(im, *args, **kwargs)
                    if self.args.embed:
                        yield from [preds] if isinstance(preds, torch.Tensor) else preds  # yield embedding tensors
                        continue

                # Postprocess
                with profilers[2]:
                    self.results = self.postprocess(preds, im, im0s)
                self.run_callbacks("on_predict_postprocess_end")

                # Visualize, save, write results
                n = len(im0s)
                for i in range(n):
                    self.seen += 1
                    self.results[i].speed = {
                        "preprocess": profilers[0].dt * 1e3 / n,
                        "inference": profilers[1].dt * 1e3 / n,
                        "postprocess": profilers[2].dt * 1e3 / n,
                    }
                    if self.args.verbose or self.args.save or self.args.save_txt or self.args.show:
                        s[i] += self.write_results(i, Path(paths[i]), im, s)

                # Print batch results
                if self.args.verbose:
                    LOGGER.info("\n".join(s))

                self.run_callbacks("on_predict_batch_end")
                yield from self.results

        # Release assets
        for v in self.vid_writer.values():
            if isinstance(v, cv2.VideoWriter):
                v.release()

        # Print final results
        if self.args.verbose and self.seen:
            t = tuple(x.t / self.seen * 1e3 for x in profilers)  # speeds per image
            LOGGER.info(
                f"Speed: %.1fms preprocess, %.1fms inference, %.1fms postprocess per image at shape "
                f"{(min(self.args.batch, self.seen), 3, *im.shape[2:])}" % t
            )
        if self.args.save or self.args.save_txt or self.args.save_crop:
            nl = len(list(self.save_dir.glob("labels/*.txt")))  # number of labels
            s = f"\n{nl} label{'s' * (nl > 1)} saved to {self.save_dir / 'labels'}" if self.args.save_txt else ""
            LOGGER.info(f"Results saved to {colorstr('bold', self.save_dir)}{s}")
        self.run_callbacks("on_predict_end")

    def setup_model(self, model, verbose=True):
        """
        Initialize YOLO model with given parameters and set it to evaluation mode.

        Args:
            model (str | Path | torch.nn.Module | None): Model to load or use.
            verbose (bool): Whether to print verbose output.
        """
        self.model = AutoBackend(
            weights=model or self.args.model,
            device=select_device(self.args.device, verbose=verbose),
            dnn=self.args.dnn,
            data=self.args.data,
            fp16=self.args.half,
            batch=self.args.batch,
            fuse=True,
            verbose=verbose,
        )

        self.device = self.model.device  # update device
        self.args.half = self.model.fp16  # update half
        self.model.eval()

    def write_results(self, i, p, im, s):
        """
        Write inference results to a file or directory.

        Args:
            i (int): Index of the current image in the batch.
            p (Path): Path to the current image.
            im (torch.Tensor): Preprocessed image tensor.
            s (List[str]): List of result strings.

        Returns:
            (str): String with result information.
        """
        string = ""  # print string
        if len(im.shape) == 3:
            im = im[None]  # expand for batch dim
        if self.source_type.stream or self.source_type.from_img or self.source_type.tensor:  # batch_size >= 1
            string += f"{i}: "
            frame = self.dataset.count
        else:
            match = re.search(r"frame (\d+)/", s[i])
            frame = int(match[1]) if match else None  # 0 if frame undetermined

        self.txt_path = self.save_dir / "labels" / (p.stem + ("" if self.dataset.mode == "image" else f"_{frame}"))
        string += "{:g}x{:g} ".format(*im.shape[2:])
        result = self.results[i]
        result.save_dir = self.save_dir.__str__()  # used in other locations
        string += f"{result.verbose()}{result.speed['inference']:.1f}ms"

        # Add predictions to image
        if self.args.save or self.args.show:
            self.plotted_img = result.plot(
                line_width=self.args.line_width,
                boxes=self.args.show_boxes,
                conf=self.args.show_conf,
                labels=self.args.show_labels,
                im_gpu=None if self.args.retina_masks else im[i],
            )

        # Save results
        if self.args.save_txt:
            result.save_txt(f"{self.txt_path}.txt", save_conf=self.args.save_conf)
        if self.args.save_crop:
            result.save_crop(save_dir=self.save_dir / "crops", file_name=self.txt_path.stem)
        if self.args.show:
            self.show(str(p))
        if self.args.save:
            self.save_predicted_images(str(self.save_dir / p.name), frame)

        return string

    def save_predicted_images(self, save_path="", frame=0):
        """
        Save video predictions as mp4 or images as jpg at specified path.

        Args:
            save_path (str): Path to save the results.
            frame (int): Frame number for video mode.
        """
        im = self.plotted_img

        # Save videos and streams
        if self.dataset.mode in {"stream", "video"}:
            fps = self.dataset.fps if self.dataset.mode == "video" else 30
            frames_path = f"{save_path.split('.', 1)[0]}_frames/"
            if save_path not in self.vid_writer:  # new video
                if self.args.save_frames:
                    Path(frames_path).mkdir(parents=True, exist_ok=True)
                suffix, fourcc = (".mp4", "avc1") if MACOS else (".avi", "WMV2") if WINDOWS else (".avi", "MJPG")
                self.vid_writer[save_path] = cv2.VideoWriter(
                    filename=str(Path(save_path).with_suffix(suffix)),
                    fourcc=cv2.VideoWriter_fourcc(*fourcc),
                    fps=fps,  # integer required, floats produce error in MP4 codec
                    frameSize=(im.shape[1], im.shape[0]),  # (width, height)
                )

            # Save video
            self.vid_writer[save_path].write(im)
            if self.args.save_frames:
                cv2.imwrite(f"{frames_path}{frame}.jpg", im)

        # Save images
        else:
            cv2.imwrite(str(Path(save_path).with_suffix(".jpg")), im)  # save to JPG for best support

    def show(self, p=""):
        """Display an image in a window."""
        im = self.plotted_img
        if platform.system() == "Linux" and p not in self.windows:
            self.windows.append(p)
            cv2.namedWindow(p, cv2.WINDOW_NORMAL | cv2.WINDOW_KEEPRATIO)  # allow window resize (Linux)
            cv2.resizeWindow(p, im.shape[1], im.shape[0])  # (width, height)
        cv2.imshow(p, im)
        cv2.waitKey(300 if self.dataset.mode == "image" else 1)  # 1 millisecond

    def run_callbacks(self, event: str):
        """Run all registered callbacks for a specific event."""
        for callback in self.callbacks.get(event, []):
            callback(self)

    def add_callback(self, event: str, func):
        """Add a callback function for a specific event."""
        self.callbacks[event].append(func)<|MERGE_RESOLUTION|>--- conflicted
+++ resolved
@@ -45,7 +45,15 @@
 from ultralytics.data import load_inference_source
 from ultralytics.data.augment import LetterBox, classify_transforms
 from ultralytics.nn.autobackend import AutoBackend
-from ultralytics.utils import DEFAULT_CFG, LOGGER, MACOS, WINDOWS, callbacks, colorstr, ops
+from ultralytics.utils import (
+    DEFAULT_CFG,
+    LOGGER,
+    MACOS,
+    WINDOWS,
+    callbacks,
+    colorstr,
+    ops,
+)
 from ultralytics.utils.checks import check_imgsz, check_imshow
 from ultralytics.utils.files import increment_path
 from ultralytics.utils.torch_utils import select_device, smart_inference_mode
@@ -151,7 +159,9 @@
         not_tensor = not isinstance(im, torch.Tensor)
         if not_tensor:
             im = np.stack(self.pre_transform(im))
-            im = im[..., ::-1].transpose((0, 3, 1, 2))  # BGR to RGB, BHWC to BCHW, (n, 3, h, w)
+            im = im[..., ::-1].transpose(
+                (0, 3, 1, 2)
+            )  # BGR to RGB, BHWC to BCHW, (n, 3, h, w)
             im = np.ascontiguousarray(im)  # contiguous
             im = torch.from_numpy(im)
 
@@ -168,12 +178,19 @@
             if self.args.visualize and (not self.source_type.tensor)
             else False
         )
-        return self.model(im, augment=self.args.augment, visualize=visualize, embed=self.args.embed, *args, **kwargs)
+        return self.model(
+            im,
+            augment=self.args.augment,
+            visualize=visualize,
+            embed=self.args.embed,
+            *args,
+            **kwargs,
+        )
 
     def pre_type_conversion(self, im):
         if im.dtype == np.uint16:
-            return im.astype(np.int32) 
-        
+            return im.astype(np.int32)
+
         return im
 
     def pre_transform(self, im):
@@ -187,17 +204,16 @@
             (List[np.ndarray]): A list of transformed images.
         """
         same_shapes = len({x.shape for x in im}) == 1
-<<<<<<< HEAD
-        letterbox = LetterBox(self.imgsz, auto=same_shapes and self.model.pt, stride=self.model.stride)
-        return [self.pre_type_conversion(letterbox(image=x)) for x in im]
-=======
         letterbox = LetterBox(
             self.imgsz,
-            auto=same_shapes and (self.model.pt or (getattr(self.model, "dynamic", False) and not self.model.imx)),
+            auto=same_shapes
+            and (
+                self.model.pt
+                or (getattr(self.model, "dynamic", False) and not self.model.imx)
+            ),
             stride=self.model.stride,
         )
         return [letterbox(image=x) for x in im]
->>>>>>> a40957ec
 
     def postprocess(self, preds, img, orig_imgs):
         """Post-process predictions for an image and return them."""
@@ -222,7 +238,9 @@
         if stream:
             return self.stream_inference(source, model, *args, **kwargs)
         else:
-            return list(self.stream_inference(source, model, *args, **kwargs))  # merge list of Result into one
+            return list(
+                self.stream_inference(source, model, *args, **kwargs)
+            )  # merge list of Result into one
 
     def predict_cli(self, source=None, model=None):
         """
@@ -253,12 +271,16 @@
             source (str | Path | List[str] | List[Path] | List[np.ndarray] | np.ndarray | torch.Tensor):
                 Source for inference.
         """
-        self.imgsz = check_imgsz(self.args.imgsz, stride=self.model.stride, min_dim=2)  # check image size
+        self.imgsz = check_imgsz(
+            self.args.imgsz, stride=self.model.stride, min_dim=2
+        )  # check image size
         self.transforms = (
             getattr(
                 self.model.model,
                 "transforms",
-                classify_transforms(self.imgsz[0], crop_fraction=self.args.crop_fraction),
+                classify_transforms(
+                    self.imgsz[0], crop_fraction=self.args.crop_fraction
+                ),
             )
             if self.args.task == "classify"
             else None
@@ -307,11 +329,19 @@
 
             # Check if save_dir/ label file exists
             if self.args.save or self.args.save_txt:
-                (self.save_dir / "labels" if self.args.save_txt else self.save_dir).mkdir(parents=True, exist_ok=True)
+                (
+                    self.save_dir / "labels" if self.args.save_txt else self.save_dir
+                ).mkdir(parents=True, exist_ok=True)
 
             # Warmup model
             if not self.done_warmup:
-                self.model.warmup(imgsz=(1 if self.model.pt or self.model.triton else self.dataset.bs, 3, *self.imgsz))
+                self.model.warmup(
+                    imgsz=(
+                        1 if self.model.pt or self.model.triton else self.dataset.bs,
+                        3,
+                        *self.imgsz,
+                    )
+                )
                 self.done_warmup = True
 
             self.seen, self.windows, self.batch = 0, [], None
@@ -333,7 +363,9 @@
                 with profilers[1]:
                     preds = self.inference(im, *args, **kwargs)
                     if self.args.embed:
-                        yield from [preds] if isinstance(preds, torch.Tensor) else preds  # yield embedding tensors
+                        yield from (
+                            [preds] if isinstance(preds, torch.Tensor) else preds
+                        )  # yield embedding tensors
                         continue
 
                 # Postprocess
@@ -350,7 +382,12 @@
                         "inference": profilers[1].dt * 1e3 / n,
                         "postprocess": profilers[2].dt * 1e3 / n,
                     }
-                    if self.args.verbose or self.args.save or self.args.save_txt or self.args.show:
+                    if (
+                        self.args.verbose
+                        or self.args.save
+                        or self.args.save_txt
+                        or self.args.show
+                    ):
                         s[i] += self.write_results(i, Path(paths[i]), im, s)
 
                 # Print batch results
@@ -374,7 +411,11 @@
             )
         if self.args.save or self.args.save_txt or self.args.save_crop:
             nl = len(list(self.save_dir.glob("labels/*.txt")))  # number of labels
-            s = f"\n{nl} label{'s' * (nl > 1)} saved to {self.save_dir / 'labels'}" if self.args.save_txt else ""
+            s = (
+                f"\n{nl} label{'s' * (nl > 1)} saved to {self.save_dir / 'labels'}"
+                if self.args.save_txt
+                else ""
+            )
             LOGGER.info(f"Results saved to {colorstr('bold', self.save_dir)}{s}")
         self.run_callbacks("on_predict_end")
 
@@ -417,14 +458,22 @@
         string = ""  # print string
         if len(im.shape) == 3:
             im = im[None]  # expand for batch dim
-        if self.source_type.stream or self.source_type.from_img or self.source_type.tensor:  # batch_size >= 1
+        if (
+            self.source_type.stream
+            or self.source_type.from_img
+            or self.source_type.tensor
+        ):  # batch_size >= 1
             string += f"{i}: "
             frame = self.dataset.count
         else:
             match = re.search(r"frame (\d+)/", s[i])
             frame = int(match[1]) if match else None  # 0 if frame undetermined
 
-        self.txt_path = self.save_dir / "labels" / (p.stem + ("" if self.dataset.mode == "image" else f"_{frame}"))
+        self.txt_path = (
+            self.save_dir
+            / "labels"
+            / (p.stem + ("" if self.dataset.mode == "image" else f"_{frame}"))
+        )
         string += "{:g}x{:g} ".format(*im.shape[2:])
         result = self.results[i]
         result.save_dir = self.save_dir.__str__()  # used in other locations
@@ -444,7 +493,9 @@
         if self.args.save_txt:
             result.save_txt(f"{self.txt_path}.txt", save_conf=self.args.save_conf)
         if self.args.save_crop:
-            result.save_crop(save_dir=self.save_dir / "crops", file_name=self.txt_path.stem)
+            result.save_crop(
+                save_dir=self.save_dir / "crops", file_name=self.txt_path.stem
+            )
         if self.args.show:
             self.show(str(p))
         if self.args.save:
@@ -469,7 +520,11 @@
             if save_path not in self.vid_writer:  # new video
                 if self.args.save_frames:
                     Path(frames_path).mkdir(parents=True, exist_ok=True)
-                suffix, fourcc = (".mp4", "avc1") if MACOS else (".avi", "WMV2") if WINDOWS else (".avi", "MJPG")
+                suffix, fourcc = (
+                    (".mp4", "avc1")
+                    if MACOS
+                    else (".avi", "WMV2") if WINDOWS else (".avi", "MJPG")
+                )
                 self.vid_writer[save_path] = cv2.VideoWriter(
                     filename=str(Path(save_path).with_suffix(suffix)),
                     fourcc=cv2.VideoWriter_fourcc(*fourcc),
@@ -484,14 +539,18 @@
 
         # Save images
         else:
-            cv2.imwrite(str(Path(save_path).with_suffix(".jpg")), im)  # save to JPG for best support
+            cv2.imwrite(
+                str(Path(save_path).with_suffix(".jpg")), im
+            )  # save to JPG for best support
 
     def show(self, p=""):
         """Display an image in a window."""
         im = self.plotted_img
         if platform.system() == "Linux" and p not in self.windows:
             self.windows.append(p)
-            cv2.namedWindow(p, cv2.WINDOW_NORMAL | cv2.WINDOW_KEEPRATIO)  # allow window resize (Linux)
+            cv2.namedWindow(
+                p, cv2.WINDOW_NORMAL | cv2.WINDOW_KEEPRATIO
+            )  # allow window resize (Linux)
             cv2.resizeWindow(p, im.shape[1], im.shape[0])  # (width, height)
         cv2.imshow(p, im)
         cv2.waitKey(300 if self.dataset.mode == "image" else 1)  # 1 millisecond
