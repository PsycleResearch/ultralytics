# Ultralytics 🚀 AGPL-3.0 License - https://ultralytics.com/license

<<<<<<< HEAD
__version__ = "8.3.132+psycle"
=======
__version__ = "8.3.141"
>>>>>>> 5e892b62

import os

# Set ENV variables (place before imports)
if not os.environ.get("OMP_NUM_THREADS"):
    os.environ["OMP_NUM_THREADS"] = (
        "1"  # default for reduced CPU utilization during training
    )

from ultralytics.models import NAS, RTDETR, SAM, YOLO, YOLOE, FastSAM, YOLOWorld
from ultralytics.utils import ASSETS, SETTINGS
from ultralytics.utils.checks import check_yolo as checks
from ultralytics.utils.downloads import download

settings = SETTINGS
__all__ = (
    "__version__",
    "ASSETS",
    "YOLO",
    "YOLOWorld",
    "YOLOE",
    "NAS",
    "SAM",
    "FastSAM",
    "RTDETR",
    "checks",
    "download",
    "settings",
)<|MERGE_RESOLUTION|>--- conflicted
+++ resolved
@@ -1,10 +1,6 @@
 # Ultralytics 🚀 AGPL-3.0 License - https://ultralytics.com/license
 
-<<<<<<< HEAD
-__version__ = "8.3.132+psycle"
-=======
-__version__ = "8.3.141"
->>>>>>> 5e892b62
+__version__ = "8.3.141+psycle"
 
 import os
 
