# Ultralytics 🚀 AGPL-3.0 License - https://ultralytics.com/license

<<<<<<< HEAD
__version__ = "8.3.91+psycle"
=======
__version__ = "8.3.132"
>>>>>>> 2547f378

import os

# Set ENV variables (place before imports)
if not os.environ.get("OMP_NUM_THREADS"):
    os.environ["OMP_NUM_THREADS"] = (
        "1"  # default for reduced CPU utilization during training
    )

from ultralytics.models import NAS, RTDETR, SAM, YOLO, YOLOE, FastSAM, YOLOWorld
from ultralytics.utils import ASSETS, SETTINGS
from ultralytics.utils.checks import check_yolo as checks
from ultralytics.utils.downloads import download

settings = SETTINGS
__all__ = (
    "__version__",
    "ASSETS",
    "YOLO",
    "YOLOWorld",
    "YOLOE",
    "NAS",
    "SAM",
    "FastSAM",
    "RTDETR",
    "checks",
    "download",
    "settings",
)<|MERGE_RESOLUTION|>--- conflicted
+++ resolved
@@ -1,10 +1,6 @@
 # Ultralytics 🚀 AGPL-3.0 License - https://ultralytics.com/license
 
-<<<<<<< HEAD
-__version__ = "8.3.91+psycle"
-=======
-__version__ = "8.3.132"
->>>>>>> 2547f378
+__version__ = "8.3.132+psycle"
 
 import os
 
