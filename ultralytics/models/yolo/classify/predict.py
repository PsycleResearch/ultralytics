--- conflicted
+++ resolved
@@ -2,11 +2,8 @@
 
 import cv2
 import torch
-<<<<<<< HEAD
 import numpy as np
-=======
 from PIL import Image
->>>>>>> a6f4a9f2
 
 from ultralytics.engine.predictor import BasePredictor
 from ultralytics.engine.results import Results
