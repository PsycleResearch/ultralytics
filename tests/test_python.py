# Ultralytics 🚀 AGPL-3.0 License - https://ultralytics.com/license

import contextlib
import csv
import urllib
from copy import copy
from pathlib import Path

import cv2
import numpy as np
import pytest
import torch
import yaml
from PIL import Image

from tests import CFG, MODEL, SOURCE, SOURCES_LIST, TMP
from ultralytics import RTDETR, YOLO
from ultralytics.cfg import MODELS, TASK2DATA, TASKS
from ultralytics.data.build import load_inference_source
from ultralytics.utils import (
    ASSETS,
    DEFAULT_CFG,
    DEFAULT_CFG_PATH,
    LOGGER,
    ONLINE,
    ROOT,
    WEIGHTS_DIR,
    WINDOWS,
    checks,
    is_dir_writeable,
    is_github_action_running,
)
from ultralytics.utils.downloads import download
from ultralytics.utils.torch_utils import TORCH_1_9

IS_TMP_WRITEABLE = is_dir_writeable(
    TMP
)  # WARNING: must be run once tests start as TMP does not exist on tests/init


def test_model_forward():
    """Test the forward pass of the YOLO model."""
    model = YOLO(CFG)
    model(source=None, imgsz=32, augment=True)  # also test no source and augment


def test_model_methods():
    """Test various methods and properties of the YOLO model to ensure correct functionality."""
    model = YOLO(MODEL)

    # Model methods
    model.info(verbose=True, detailed=True)
    model = model.reset_weights()
    model = model.load(MODEL)
    model.to("cpu")
    model.fuse()
    model.clear_callback("on_train_start")
    model.reset_callbacks()

    # Model properties
    _ = model.names
    _ = model.device
    _ = model.transforms
    _ = model.task_map


def test_model_profile():
    """Test profiling of the YOLO model with `profile=True` to assess performance and resource usage."""
    from ultralytics.nn.tasks import DetectionModel

    model = DetectionModel()  # build model
    im = torch.randn(1, 3, 64, 64)  # requires min imgsz=64
    _ = model.predict(im, profile=True)


@pytest.mark.skipif(not IS_TMP_WRITEABLE, reason="directory is not writeable")
def test_predict_txt():
    """Test YOLO predictions with file, directory, and pattern sources listed in a text file."""
    file = TMP / "sources_multi_row.txt"
    with open(file, "w") as f:
        for src in SOURCES_LIST:
            f.write(f"{src}\n")
    results = YOLO(MODEL)(source=file, imgsz=32)
    assert len(results) == 7  # 1 + 2 + 2 + 2 = 7 images


@pytest.mark.skipif(True, reason="disabled for testing")
@pytest.mark.skipif(not IS_TMP_WRITEABLE, reason="directory is not writeable")
def test_predict_csv_multi_row():
    """Test YOLO predictions with sources listed in multiple rows of a CSV file."""
    file = TMP / "sources_multi_row.csv"
    with open(file, "w", newline="") as f:
        writer = csv.writer(f)
        writer.writerow(["source"])
        writer.writerows([[src] for src in SOURCES_LIST])
    results = YOLO(MODEL)(source=file, imgsz=32)
    assert len(results) == 7  # 1 + 2 + 2 + 2 = 7 images


@pytest.mark.skipif(True, reason="disabled for testing")
@pytest.mark.skipif(not IS_TMP_WRITEABLE, reason="directory is not writeable")
def test_predict_csv_single_row():
    """Test YOLO predictions with sources listed in a single row of a CSV file."""
    file = TMP / "sources_single_row.csv"
    with open(file, "w", newline="") as f:
        writer = csv.writer(f)
        writer.writerow(SOURCES_LIST)
    results = YOLO(MODEL)(source=file, imgsz=32)
    assert len(results) == 7  # 1 + 2 + 2 + 2 = 7 images


@pytest.mark.parametrize("model_name", MODELS)
def test_predict_img(model_name):
    """Test YOLO model predictions on various image input types and sources, including online images."""
    model = YOLO(WEIGHTS_DIR / model_name)
    im = cv2.imread(str(SOURCE))  # uint8 numpy array
    assert (
        len(model(source=Image.open(SOURCE), save=True, verbose=True, imgsz=32)) == 1
    )  # PIL
    assert len(model(source=im, save=True, save_txt=True, imgsz=32)) == 1  # ndarray
    assert (
        len(model(torch.rand((2, 3, 32, 32)), imgsz=32)) == 2
    )  # batch-size 2 Tensor, FP32 0.0-1.0 RGB order
    assert len(model(source=[im, im], save=True, save_txt=True, imgsz=32)) == 2  # batch
    assert (
        len(list(model(source=[im, im], save=True, stream=True, imgsz=32))) == 2
    )  # stream
    assert (
        len(model(torch.zeros(320, 640, 3).numpy().astype(np.uint8), imgsz=32)) == 1
    )  # tensor to numpy
    batch = [
        str(SOURCE),  # filename
        Path(SOURCE),  # Path
        (
            "https://github.com/ultralytics/assets/releases/download/v0.0.0/zidane.jpg"
            if ONLINE
            else SOURCE
        ),  # URI
        cv2.imread(str(SOURCE)),  # OpenCV
        Image.open(SOURCE),  # PIL
        np.zeros((320, 640, 3), dtype=np.uint8),  # numpy
    ]
    assert len(model(batch, imgsz=32)) == len(batch)  # multiple sources in a batch


@pytest.mark.parametrize("model", MODELS)
def test_predict_visualize(model):
    """Test model prediction methods with 'visualize=True' to generate and display prediction visualizations."""
    YOLO(WEIGHTS_DIR / model)(SOURCE, imgsz=32, visualize=True)


def test_predict_grey_and_4ch():
    """Test YOLO prediction on SOURCE converted to greyscale and 4-channel images with various filenames."""
    im = Image.open(SOURCE)
    directory = TMP / "im4"
    directory.mkdir(parents=True, exist_ok=True)

    source_greyscale = directory / "greyscale.jpg"
    source_rgba = directory / "4ch.png"
    source_non_utf = directory / "non_UTF_测试文件_tést_image.jpg"
    source_spaces = directory / "image with spaces.jpg"

    im.convert("L").save(source_greyscale)  # greyscale
    im.convert("RGBA").save(source_rgba)  # 4-ch PNG with alpha
    im.save(source_non_utf)  # non-UTF characters in filename
    im.save(source_spaces)  # spaces in filename

    # Inference
    model = YOLO(MODEL)
    for f in source_rgba, source_greyscale, source_non_utf, source_spaces:
        for source in Image.open(f), cv2.imread(str(f)), f:
            results = model(source, save=True, verbose=True, imgsz=32)
            assert len(results) == 1  # verify that an image was run
        f.unlink()  # cleanup


@pytest.mark.slow
@pytest.mark.skipif(not ONLINE, reason="environment is offline")
@pytest.mark.skipif(
    is_github_action_running(),
    reason="No auth https://github.com/JuanBindez/pytubefix/issues/166",
)
def test_youtube():
    """Test YOLO model on a YouTube video stream, handling potential network-related errors."""
    model = YOLO(MODEL)
    try:
        model.predict("https://youtu.be/G17sBkb38XQ", imgsz=96, save=True)
    # Handle internet connection errors and 'urllib.error.HTTPError: HTTP Error 429: Too Many Requests'
    except (urllib.error.HTTPError, ConnectionError) as e:
        LOGGER.warning(f"WARNING: YouTube Test Error: {e}")


@pytest.mark.skipif(not ONLINE, reason="environment is offline")
@pytest.mark.skipif(not IS_TMP_WRITEABLE, reason="directory is not writeable")
def test_track_stream():
    """
    Test streaming tracking on a short 10 frame video using ByteTrack tracker and different GMC methods.

    Note imgsz=160 required for tracking for higher confidence and better matches.
    """
    video_url = "https://github.com/ultralytics/assets/releases/download/v0.0.0/decelera_portrait_min.mov"
    model = YOLO(MODEL)
    model.track(video_url, imgsz=160, tracker="bytetrack.yaml")
    model.track(
        video_url, imgsz=160, tracker="botsort.yaml", save_frames=True
    )  # test frame saving also

    # Test Global Motion Compensation (GMC) methods
    for gmc in "orb", "sift", "ecc":
        with open(ROOT / "cfg/trackers/botsort.yaml", encoding="utf-8") as f:
            data = yaml.safe_load(f)
        tracker = TMP / f"botsort-{gmc}.yaml"
        data["gmc_method"] = gmc
        with open(tracker, "w", encoding="utf-8") as f:
            yaml.safe_dump(data, f)
        model.track(video_url, imgsz=160, tracker=tracker)


def test_val():
    """Test the validation mode of the YOLO model."""
    YOLO(MODEL).val(data="coco8.yaml", imgsz=32, save_hybrid=True)


def test_train_scratch():
    """Test training the YOLO model from scratch using the provided configuration."""
    model = YOLO(CFG)
    model.train(
        data="coco8.yaml",
        epochs=2,
        imgsz=32,
        cache="disk",
        batch=-1,
        close_mosaic=1,
        name="model",
    )
    model(SOURCE)


def test_train_pretrained():
    """Test training of the YOLO model starting from a pre-trained checkpoint."""
    model = YOLO(WEIGHTS_DIR / "yolo11n-seg.pt")
    model.train(
        data="coco8-seg.yaml",
        epochs=1,
        imgsz=32,
        cache="ram",
        copy_paste=0.5,
        mixup=0.5,
        name=0,
    )
    model(SOURCE)


def test_all_model_yamls():
    """Test YOLO model creation for all available YAML configurations in the `cfg/models` directory."""
    for m in (ROOT / "cfg" / "models").rglob("*.yaml"):
        if "rtdetr" in m.name:
            if (
                TORCH_1_9
            ):  # torch<=1.8 issue - TypeError: __init__() got an unexpected keyword argument 'batch_first'
                _ = RTDETR(m.name)(SOURCE, imgsz=640)  # must be 640
        else:
            YOLO(m.name)


@pytest.mark.skipif(
    WINDOWS,
    reason="Windows slow CI export bug https://github.com/ultralytics/ultralytics/pull/16003",
)
def test_workflow():
    """Test the complete workflow including training, validation, prediction, and exporting."""
    model = YOLO(MODEL)
    model.train(data="coco8.yaml", epochs=1, imgsz=32, optimizer="SGD")
    model.val(imgsz=32)
    model.predict(SOURCE, imgsz=32)
    model.export(format="torchscript")  # WARNING: Windows slow CI export bug


def test_predict_callback_and_setup():
    """Test callback functionality during YOLO prediction setup and execution."""

    def on_predict_batch_end(predictor):
        """Callback function that handles operations at the end of a prediction batch."""
        path, im0s, _ = predictor.batch
        im0s = im0s if isinstance(im0s, list) else [im0s]
        bs = [predictor.dataset.bs for _ in range(len(path))]
        predictor.results = zip(
            predictor.results, im0s, bs
        )  # results is List[batch_size]

    model = YOLO(MODEL)
    model.add_callback("on_predict_batch_end", on_predict_batch_end)

    dataset = load_inference_source(source=SOURCE)
    bs = dataset.bs  # noqa access predictor properties
    results = model.predict(dataset, stream=True, imgsz=160)  # source already setup
    for r, im0, bs in results:
        print("test_callback", im0.shape)
        print("test_callback", bs)
        boxes = r.boxes  # Boxes object for bbox outputs
        print(boxes)


@pytest.mark.parametrize("model", MODELS)
def test_results(model):
    """Test YOLO model results processing and output in various formats."""
    results = YOLO(WEIGHTS_DIR / model)([SOURCE, SOURCE], imgsz=160)
    for r in results:
        r = r.cpu().numpy()
        print(r, len(r), r.path)  # print numpy attributes
        r = r.to(device="cpu", dtype=torch.float32)
        r.save_txt(txt_file=TMP / "runs/tests/label.txt", save_conf=True)
        r.save_crop(save_dir=TMP / "runs/tests/crops/")
        r.to_json(normalize=True)
        r.to_df(decimals=3)
        r.to_csv()
        r.to_xml()
        r.plot(pil=True)
        r.plot(conf=True, boxes=True)
        print(r, len(r), r.path)  # print after methods


def test_labels_and_crops():
    """Test output from prediction args for saving YOLO detection labels and crops."""
    imgs = [SOURCE, ASSETS / "zidane.jpg"]
    results = YOLO(WEIGHTS_DIR / "yolo11n.pt")(
        imgs, imgsz=160, save_txt=True, save_crop=True
    )
    save_path = Path(results[0].save_dir)
    for r in results:
        im_name = Path(r.path).stem
        cls_idxs = r.boxes.cls.int().tolist()
        # Check correct detections
        assert cls_idxs == (
            [0, 7, 0, 0] if r.path.endswith("bus.jpg") else [0, 0, 0]
        )  # bus.jpg and zidane.jpg classes
        # Check label path
        labels = save_path / f"labels/{im_name}.txt"
        assert labels.exists()
        # Check detections match label count
        assert len(r.boxes.data) == len(
            [line for line in labels.read_text().splitlines() if line]
        )
        # Check crops path and files
        crop_dirs = list((save_path / "crops").iterdir())
        crop_files = [f for p in crop_dirs for f in p.glob("*")]
        # Crop directories match detections
        assert all(r.names.get(c) in {d.name for d in crop_dirs} for c in cls_idxs)
        # Same number of crops as detections
        assert len([f for f in crop_files if im_name in f.name]) == len(r.boxes.data)


@pytest.mark.skipif(not ONLINE, reason="environment is offline")
def test_data_utils():
    """Test utility functions in ultralytics/data/utils.py, including dataset stats and auto-splitting."""
    from ultralytics.data.utils import HUBDatasetStats, autosplit
    from ultralytics.utils.downloads import zip_directory

    # from ultralytics.utils.files import WorkingDirectory
    # with WorkingDirectory(ROOT.parent / 'tests'):

    for task in TASKS:
        file = Path(TASK2DATA[task]).with_suffix(".zip")  # i.e. coco8.zip
        download(
            f"https://github.com/ultralytics/hub/raw/main/example_datasets/{file}",
            unzip=False,
            dir=TMP,
        )
        stats = HUBDatasetStats(TMP / file, task=task)
        stats.get_json(save=True)
        stats.process_images()

    autosplit(TMP / "coco8")
    zip_directory(TMP / "coco8/images/val")  # zip


@pytest.mark.skipif(not ONLINE, reason="environment is offline")
def test_data_converter():
    """Test dataset conversion functions from COCO to YOLO format and class mappings."""
    from ultralytics.data.converter import coco80_to_coco91_class, convert_coco

    file = "instances_val2017.json"
    download(
        f"https://github.com/ultralytics/assets/releases/download/v0.0.0/{file}",
        dir=TMP,
    )
    convert_coco(
        labels_dir=TMP,
        save_dir=TMP / "yolo_labels",
        use_segments=True,
        use_keypoints=False,
        cls91to80=True,
    )
    coco80_to_coco91_class()


def test_data_annotator():
    """Test automatic annotation of data using detection and segmentation models."""
    from ultralytics.data.annotator import auto_annotate

    auto_annotate(
        ASSETS,
        det_model=WEIGHTS_DIR / "yolo11n.pt",
        sam_model=WEIGHTS_DIR / "mobile_sam.pt",
        output_dir=TMP / "auto_annotate_labels",
    )


def test_cfg_init():
    """Test configuration initialization utilities from the 'ultralytics.cfg' module."""
    from ultralytics.cfg import check_dict_alignment, copy_default_cfg, smart_value

    with contextlib.suppress(SyntaxError):
        check_dict_alignment({"a": 1}, {"b": 2})
    copy_default_cfg()
    (Path.cwd() / DEFAULT_CFG_PATH.name.replace(".yaml", "_copy.yaml")).unlink(
        missing_ok=False
    )
    [smart_value(x) for x in ["none", "true", "false"]]


def test_utils_init():
    """Test initialization utilities in the Ultralytics library."""
    from ultralytics.utils import (
        get_git_branch,
        get_git_origin_url,
        get_ubuntu_version,
        is_github_action_running,
    )

    get_ubuntu_version()
    is_github_action_running()
    get_git_origin_url()
    get_git_branch()


def test_utils_checks():
    """Test various utility checks for filenames, git status, requirements, image sizes, and versions."""
    checks.check_yolov5u_filename("yolov5n.pt")
    checks.git_describe(ROOT)
    checks.check_requirements()  # check requirements.txt
    checks.check_imgsz([600, 600], max_dim=1)
    checks.check_imshow(warn=True)
    checks.check_version("ultralytics", "8.0.0")
    checks.print_args()


@pytest.mark.skipif(
    WINDOWS, reason="Windows profiling is extremely slow (cause unknown)"
)
def test_utils_benchmarks():
    """Benchmark model performance using 'ProfileModels' from 'ultralytics.utils.benchmarks'."""
    from ultralytics.utils.benchmarks import ProfileModels

    ProfileModels(
        ["yolo11n.yaml"], imgsz=32, min_time=1, num_timed_runs=3, num_warmup_runs=1
    ).profile()


def test_utils_torchutils():
    """Test Torch utility functions including profiling and FLOP calculations."""
    from ultralytics.nn.modules.conv import Conv
    from ultralytics.utils.torch_utils import (
        get_flops_with_torch_profiler,
        profile,
        time_sync,
    )

    x = torch.randn(1, 64, 20, 20)
    m = Conv(64, 64, k=1, s=2)

    profile(x, [m], n=3)
    get_flops_with_torch_profiler(m)
    time_sync()


<<<<<<< HEAD
@pytest.mark.slow
@pytest.mark.skipif(not ONLINE, reason="environment is offline")
def test_utils_downloads():
    """Test file download utilities from ultralytics.utils.downloads."""
    from ultralytics.utils.downloads import get_google_drive_file_info

    get_google_drive_file_info(
        "https://drive.google.com/file/d/1cqT-cJgANNrhIHCrEufUYhQ4RqiWG_lJ/view?usp=drive_link"
    )


=======
>>>>>>> a40957ec
def test_utils_ops():
    """Test utility operations for coordinate transformations and normalizations."""
    from ultralytics.utils.ops import (
        ltwh2xywh,
        ltwh2xyxy,
        make_divisible,
        xywh2ltwh,
        xywh2xyxy,
        xywhn2xyxy,
        xywhr2xyxyxyxy,
        xyxy2ltwh,
        xyxy2xywh,
        xyxy2xywhn,
        xyxyxyxy2xywhr,
    )

    make_divisible(17, torch.tensor([8]))

    boxes = torch.rand(10, 4)  # xywh
    torch.allclose(boxes, xyxy2xywh(xywh2xyxy(boxes)))
    torch.allclose(boxes, xyxy2xywhn(xywhn2xyxy(boxes)))
    torch.allclose(boxes, ltwh2xywh(xywh2ltwh(boxes)))
    torch.allclose(boxes, xyxy2ltwh(ltwh2xyxy(boxes)))

    boxes = torch.rand(10, 5)  # xywhr for OBB
    boxes[:, 4] = torch.randn(10) * 30
    torch.allclose(boxes, xyxyxyxy2xywhr(xywhr2xyxyxyxy(boxes)), rtol=1e-3)


def test_utils_files():
    """Test file handling utilities including file age, date, and paths with spaces."""
    from ultralytics.utils.files import (
        file_age,
        file_date,
        get_latest_run,
        spaces_in_path,
    )

    file_age(SOURCE)
    file_date(SOURCE)
    get_latest_run(ROOT / "runs")

    path = TMP / "path/with spaces"
    path.mkdir(parents=True, exist_ok=True)
    with spaces_in_path(path) as new_path:
        print(new_path)


@pytest.mark.slow
def test_utils_patches_torch_save():
    """Test torch_save backoff when _torch_save raises RuntimeError."""
    from unittest.mock import MagicMock, patch

    from ultralytics.utils.patches import torch_save

    mock = MagicMock(side_effect=RuntimeError)

    with patch("ultralytics.utils.patches._torch_save", new=mock):
        with pytest.raises(RuntimeError):
            torch_save(torch.zeros(1), TMP / "test.pt")

    assert (
        mock.call_count == 4
    ), "torch_save was not attempted the expected number of times"


def test_nn_modules_conv():
    """Test Convolutional Neural Network modules including CBAM, Conv2, and ConvTranspose."""
    from ultralytics.nn.modules.conv import (
        CBAM,
        Conv2,
        ConvTranspose,
        DWConvTranspose2d,
        Focus,
    )

    c1, c2 = 8, 16  # input and output channels
    x = torch.zeros(4, c1, 10, 10)  # BCHW

    # Run all modules not otherwise covered in tests
    DWConvTranspose2d(c1, c2)(x)
    ConvTranspose(c1, c2)(x)
    Focus(c1, c2)(x)
    CBAM(c1)(x)

    # Fuse ops
    m = Conv2(c1, c2)
    m.fuse_convs()
    m(x)


def test_nn_modules_block():
    """Test various neural network block modules."""
    from ultralytics.nn.modules.block import C1, C3TR, BottleneckCSP, C3Ghost, C3x

    c1, c2 = 8, 16  # input and output channels
    x = torch.zeros(4, c1, 10, 10)  # BCHW

    # Run all modules not otherwise covered in tests
    C1(c1, c2)(x)
    C3x(c1, c2)(x)
    C3TR(c1, c2)(x)
    C3Ghost(c1, c2)(x)
    BottleneckCSP(c1, c2)(x)


@pytest.mark.skipif(not ONLINE, reason="environment is offline")
def test_hub():
    """Test Ultralytics HUB functionalities."""
    from ultralytics.hub import export_fmts_hub, logout
    from ultralytics.hub.utils import smart_request

    export_fmts_hub()
    logout()
    smart_request("GET", "https://github.com", progress=True)


@pytest.fixture
def image():
    """Load and return an image from a predefined source."""
    return cv2.imread(str(SOURCE))


@pytest.mark.parametrize(
    "auto_augment, erasing, force_color_jitter",
    [
        (None, 0.0, False),
        ("randaugment", 0.5, True),
        ("augmix", 0.2, False),
        ("autoaugment", 0.0, True),
    ],
)
def test_classify_transforms_train(image, auto_augment, erasing, force_color_jitter):
    """Test classification transforms during training with various augmentations."""
    from ultralytics.data.augment import classify_augmentations

    transform = classify_augmentations(
        size=224,
        mean=(0.5, 0.5, 0.5),
        std=(0.5, 0.5, 0.5),
        scale=(0.08, 1.0),
        ratio=(3.0 / 4.0, 4.0 / 3.0),
        hflip=0.5,
        vflip=0.5,
        auto_augment=auto_augment,
        hsv_h=0.015,
        hsv_s=0.4,
        hsv_v=0.4,
        force_color_jitter=force_color_jitter,
        erasing=erasing,
    )

    transformed_image = transform(
        Image.fromarray(cv2.cvtColor(image, cv2.COLOR_BGR2RGB))
    )

    assert transformed_image.shape == (3, 224, 224)
    assert torch.is_tensor(transformed_image)
    assert transformed_image.dtype == torch.float32


@pytest.mark.slow
@pytest.mark.skipif(not ONLINE, reason="environment is offline")
def test_model_tune():
    """Tune YOLO model for performance improvement."""
    YOLO("yolo11n-pose.pt").tune(
        data="coco8-pose.yaml",
        plots=False,
        imgsz=32,
        epochs=1,
        iterations=2,
        device="cpu",
    )
    YOLO("yolo11n-cls.pt").tune(
        data="imagenet10", plots=False, imgsz=32, epochs=1, iterations=2, device="cpu"
    )


def test_model_embeddings():
    """Test YOLO model embeddings extraction functionality."""
    model_detect = YOLO(MODEL)
    model_segment = YOLO(WEIGHTS_DIR / "yolo11n-seg.pt")

    for batch in [SOURCE], [SOURCE, SOURCE]:  # test batch size 1 and 2
        assert len(model_detect.embed(source=batch, imgsz=32)) == len(batch)
        assert len(model_segment.embed(source=batch, imgsz=32)) == len(batch)


@pytest.mark.skipif(
    checks.IS_PYTHON_3_12, reason="YOLOWorld with CLIP is not supported in Python 3.12"
)
def test_yolo_world():
    """Test YOLO world models with CLIP support."""
    model = YOLO(WEIGHTS_DIR / "yolov8s-world.pt")  # no YOLO11n-world model yet
    model.set_classes(["tree", "window"])
    model(SOURCE, conf=0.01)

    model = YOLO(WEIGHTS_DIR / "yolov8s-worldv2.pt")  # no YOLO11n-world model yet
    # Training from a pretrained model. Eval is included at the final stage of training.
    # Use dota8.yaml which has fewer categories to reduce the inference time of CLIP model
    model.train(
        data="dota8.yaml",
        epochs=1,
        imgsz=32,
        cache="disk",
        close_mosaic=1,
    )

    # test WorWorldTrainerFromScratch
    from ultralytics.models.yolo.world.train_world import WorldTrainerFromScratch

    model = YOLO("yolov8s-worldv2.yaml")  # no YOLO11n-world model yet
    model.train(
        data={
            "train": {"yolo_data": ["dota8.yaml"]},
            "val": {"yolo_data": ["dota8.yaml"]},
        },
        epochs=1,
        imgsz=32,
        cache="disk",
        close_mosaic=1,
        trainer=WorldTrainerFromScratch,
    )


def test_yolov10():
    """Test YOLOv10 model training, validation, and prediction functionality."""
    model = YOLO("yolov10n.yaml")
    # train/val/predict
    model.train(data="coco8.yaml", epochs=1, imgsz=32, close_mosaic=1, cache="disk")
    model.val(data="coco8.yaml", imgsz=32)
    model.predict(imgsz=32, save_txt=True, save_crop=True, augment=True)
    model(SOURCE)<|MERGE_RESOLUTION|>--- conflicted
+++ resolved
@@ -474,20 +474,6 @@
     time_sync()
 
 
-<<<<<<< HEAD
-@pytest.mark.slow
-@pytest.mark.skipif(not ONLINE, reason="environment is offline")
-def test_utils_downloads():
-    """Test file download utilities from ultralytics.utils.downloads."""
-    from ultralytics.utils.downloads import get_google_drive_file_info
-
-    get_google_drive_file_info(
-        "https://drive.google.com/file/d/1cqT-cJgANNrhIHCrEufUYhQ4RqiWG_lJ/view?usp=drive_link"
-    )
-
-
-=======
->>>>>>> a40957ec
 def test_utils_ops():
     """Test utility operations for coordinate transformations and normalizations."""
     from ultralytics.utils.ops import (
