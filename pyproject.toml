# Ultralytics 🚀 AGPL-3.0 License - https://ultralytics.com/license

# Overview:
# This pyproject.toml file manages the build, packaging, and distribution of the Ultralytics library.
# It defines essential project metadata, dependencies, and settings used to develop and deploy the library.

# Key Sections:
# - [build-system]: Specifies the build requirements and backend (e.g., setuptools, wheel).
# - [project]: Includes details like name, version, description, authors, dependencies and more.
# - [project.optional-dependencies]: Provides additional, optional packages for extended features.
# - [tool.*]: Configures settings for various tools (pytest, yapf, etc.) used in the project.

# Installation:
# The Ultralytics library can be installed using the command: 'pip install ultralytics'
# For development purposes, you can install the package in editable mode with: 'pip install -e .'
# This approach allows for real-time code modifications without the need for re-installation.

# Documentation:
# For comprehensive documentation and usage instructions, visit: https://docs.ultralytics.com

[build-system]
requires = ["setuptools>=70.0.0", "wheel"]
build-backend = "setuptools.build_meta"

# Project settings -----------------------------------------------------------------------------------------------------
[project]
name = "ultralytics"
dynamic = ["version"]
description = "Ultralytics YOLO 🚀 for SOTA object detection, multi-object tracking, instance segmentation, pose estimation and image classification."
readme = "README.md"
requires-python = ">=3.8"
license = { "text" = "AGPL-3.0" }
keywords = [
    "machine-learning",
    "deep-learning",
    "computer-vision",
    "ML",
    "DL",
    "AI",
    "YOLO",
    "YOLOv3",
    "YOLOv5",
    "YOLOv8",
    "YOLOv9",
    "YOLOv10",
    "YOLO11",
    "HUB",
    "Ultralytics",
]
authors = [
    { name = "Glenn Jocher", email = "glenn.jocher@ultralytics.com" },
    { name = "Jing Qiu", email = "jing.qiu@ultralytics.com" },
]
maintainers = [{ name = "Ultralytics", email = "hello@ultralytics.com" }]
classifiers = [
    "Development Status :: 4 - Beta",
    "Intended Audience :: Developers",
    "Intended Audience :: Education",
    "Intended Audience :: Science/Research",
    "License :: OSI Approved :: GNU Affero General Public License v3 or later (AGPLv3+)",
    "Programming Language :: Python :: 3",
    "Programming Language :: Python :: 3.8",
    "Programming Language :: Python :: 3.9",
    "Programming Language :: Python :: 3.10",
    "Programming Language :: Python :: 3.11",
    "Programming Language :: Python :: 3.12",
    "Topic :: Software Development",
    "Topic :: Scientific/Engineering",
    "Topic :: Scientific/Engineering :: Artificial Intelligence",
    "Topic :: Scientific/Engineering :: Image Recognition",
    "Operating System :: POSIX :: Linux",
    "Operating System :: MacOS",
    "Operating System :: Microsoft :: Windows",
]

# Required dependencies ------------------------------------------------------------------------------------------------
dependencies = [
    "numpy>=1.23.0",
    "matplotlib>=3.3.0",
    "opencv-python>=4.6.0",
    "pillow>=7.1.2",
    "pyyaml>=5.3.1",
    "requests>=2.23.0",
    "scipy>=1.4.1",
    "torch>=1.8.0",
    "torch>=1.8.0,!=2.4.0; sys_platform == 'win32'", # Windows CPU errors w/ 2.4.0 https://github.com/ultralytics/ultralytics/issues/15049
    "torchvision>=0.9.0",
    "tqdm>=4.64.0",                                  # progress bars
    "psutil",                                        # system utilization
    "py-cpuinfo",                                    # display CPU info
    "pandas>=1.1.4",
<<<<<<< HEAD
    "seaborn>=0.11.0",                               # plotting
    "ultralytics-thop>=2.0.0",                       # FLOPs computation https://github.com/ultralytics/thop
=======
    "ultralytics-thop>=2.0.0", # FLOPs computation https://github.com/ultralytics/thop
>>>>>>> 5e892b62
]

# Optional dependencies ------------------------------------------------------------------------------------------------
[project.optional-dependencies]
dev = [
    "ipython",
    "pytest",
    "pytest-cov",
    "coverage[toml]",
    "mkdocs>=1.6.0",
    "mkdocs-material>=9.5.9",
    "mkdocstrings[python]",
    "mkdocs-ultralytics-plugin>=0.1.17", # for meta descriptions and images, dates and authors
    "mkdocs-macros-plugin>=1.0.5",       # duplicating content (i.e. export tables) in multiple places
]
export = [
<<<<<<< HEAD
    "onnx>=1.12.0",                                                                   # ONNX export
    "coremltools>=8.0; platform_system != 'Windows' and python_version <= '3.13'",    # CoreML supported on macOS and Linux
=======
    "onnx>=1.12.0,<1.18.0", # ONNX export
    "coremltools>=8.0; platform_system != 'Windows' and python_version <= '3.13'", # CoreML supported on macOS and Linux
>>>>>>> 5e892b62
    "scikit-learn>=1.3.2; platform_system != 'Windows' and python_version <= '3.13'", # CoreML k-means quantization
    "openvino>=2024.0.0",                                                             # OpenVINO export
    "tensorflow>=2.0.0",                                                              # TF bug https://github.com/ultralytics/ultralytics/issues/5161
    "tensorflowjs>=2.0.0",                                                            # TF.js export, automatically installs tensorflow
    "tensorstore>=0.1.63; platform_machine == 'aarch64' and python_version >= '3.9'", # for TF Raspberry Pi exports
    "h5py!=3.11.0; platform_machine == 'aarch64'",                                    # fix h5py build issues due to missing aarch64 wheels in 3.11 release
]
solutions = [
    "shapely>=2.0.0",    # shapely for point and polygon data matching
    "streamlit>=1.29.0", # for live inference on web browser, i.e `yolo streamlit-predict`
    "flask",             # for similarity search solution
]
logging = [
    "wandb",       # https://docs.ultralytics.com/integrations/weights-biases/
    "tensorboard", # https://docs.ultralytics.com/integrations/tensorboard/
    "mlflow",      # https://docs.ultralytics.com/integrations/mlflow/
]
extra = [
    "hub-sdk>=0.0.12",       # Ultralytics HUB
    "ipython",               # interactive notebook
    "albumentations>=1.4.6", # training augmentations
    "pycocotools>=2.0.7",    # COCO mAP
]

[project.urls]
"Homepage" = "https://ultralytics.com"
"Source" = "https://github.com/ultralytics/ultralytics"
"Documentation" = "https://docs.ultralytics.com"
"Bug Reports" = "https://github.com/ultralytics/ultralytics/issues"
"Changelog" = "https://github.com/ultralytics/ultralytics/releases"

[project.scripts]
yolo = "ultralytics.cfg:entrypoint"
ultralytics = "ultralytics.cfg:entrypoint"

# Tools settings -------------------------------------------------------------------------------------------------------
[tool.setuptools] # configuration specific to the `setuptools` build backend.
packages = { find = { where = [
    ".",
], include = [
    "ultralytics",
    "ultralytics.*",
] } }
# Tests included below for checking Conda builds in https://github.com/conda-forge/ultralytics-feedstock
package-data = { "ultralytics" = [
    "**/*.yaml",
    "**/*.sh",
    "../tests/*.py",
], "ultralytics.assets" = [
    "*.jpg",
], "ultralytics.solutions.templates" = [
    "*.html",
] }

[tool.setuptools.dynamic]
version = { attr = "ultralytics.__version__" }

[tool.pytest.ini_options]
addopts = "--doctest-modules --durations=30 --color=yes"
markers = ["slow: skip slow tests unless --slow is set"]
norecursedirs = [".git", "dist", "build"]

[tool.coverage.run]
source = ["ultralytics/"]
data_file = "tests/.coverage"
omit = ["ultralytics/utils/callbacks/*"]

[tool.isort]
line_length = 120
multi_line_output = 0

[tool.yapf]
based_on_style = "pep8"
spaces_before_comment = 2
column_limit = 120
coalesce_brackets = true
spaces_around_power_operator = true
space_between_ending_comma_and_closing_bracket = true
split_before_closing_bracket = false
split_before_first_argument = false

[tool.ruff]
line-length = 120

[tool.ruff.format]
docstring-code-format = true

[tool.ruff.lint.pydocstyle]
convention = "google"

[tool.docformatter]
wrap-summaries = 120
wrap-descriptions = 120
pre-summary-newline = true
close-quotes-on-newline = true
in-place = true

[tool.codespell]
ignore-words-list = "crate,nd,ned,strack,dota,ane,segway,fo,gool,winn,commend,bloc,nam,afterall"
skip = '*.pt,*.pth,*.torchscript,*.onnx,*.tflite,*.pb,*.bin,*.param,*.mlmodel,*.engine,*.npy,*.data*,*.csv,*pnnx*,*venv*,*translat*,__pycache__*,*.ico,*.jpg,*.png,*.mp4,*.mov,/runs,/.git,./docs/??/*.md,./docs/mkdocs_??.yml'<|MERGE_RESOLUTION|>--- conflicted
+++ resolved
@@ -89,12 +89,7 @@
     "psutil",                                        # system utilization
     "py-cpuinfo",                                    # display CPU info
     "pandas>=1.1.4",
-<<<<<<< HEAD
-    "seaborn>=0.11.0",                               # plotting
-    "ultralytics-thop>=2.0.0",                       # FLOPs computation https://github.com/ultralytics/thop
-=======
     "ultralytics-thop>=2.0.0", # FLOPs computation https://github.com/ultralytics/thop
->>>>>>> 5e892b62
 ]
 
 # Optional dependencies ------------------------------------------------------------------------------------------------
@@ -111,13 +106,8 @@
     "mkdocs-macros-plugin>=1.0.5",       # duplicating content (i.e. export tables) in multiple places
 ]
 export = [
-<<<<<<< HEAD
-    "onnx>=1.12.0",                                                                   # ONNX export
-    "coremltools>=8.0; platform_system != 'Windows' and python_version <= '3.13'",    # CoreML supported on macOS and Linux
-=======
     "onnx>=1.12.0,<1.18.0", # ONNX export
     "coremltools>=8.0; platform_system != 'Windows' and python_version <= '3.13'", # CoreML supported on macOS and Linux
->>>>>>> 5e892b62
     "scikit-learn>=1.3.2; platform_system != 'Windows' and python_version <= '3.13'", # CoreML k-means quantization
     "openvino>=2024.0.0",                                                             # OpenVINO export
     "tensorflow>=2.0.0",                                                              # TF bug https://github.com/ultralytics/ultralytics/issues/5161
